--- conflicted
+++ resolved
@@ -1,22 +1,15 @@
 import yt
 
 # Load the dataset.
-<<<<<<< HEAD
-ds = load("GalaxyClusterMerger/fiducial_1to3_b0.273d_hdf5_plt_cnt_0175")
+ds = yt.load("GalaxyClusterMerger/fiducial_1to3_b0.273d_hdf5_plt_cnt_0175")
 
 # Create a data object that represents the whole box.
 ad = ds.all_data()
-=======
-ds = yt.load("GalaxyClusterMerger/fiducial_1to3_b0.273d_hdf5_plt_cnt_0175")
-
-# Create a data object that represents the whole box.
-ad = ds.h.all_data()
->>>>>>> 3bd624d4
 
 # This is identical to the simple phase plot, except we supply 
 # the fractional=True keyword to divide the profile data by the sum. 
 plot = yt.PhasePlot(ad, "density", "temperature", "cell_mass",
-                 weight_field=None, fractional=True)
+                    weight_field=None, fractional=True)
 
 # Set a new title for the colorbar since it is now fractional.
 plot.z_title["cell_mass"] = r"$\mathrm{Mass}\/\mathrm{fraction}$"
