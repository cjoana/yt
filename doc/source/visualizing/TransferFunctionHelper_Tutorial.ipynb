{
<<<<<<< HEAD
 "cells": [
  {
   "cell_type": "markdown",
   "metadata": {},
   "source": [
    "Here, we explain how to use TransferFunctionHelper to visualize and interpret yt volume rendering transfer functions.  TransferFunctionHelper is a utility class that makes it easy to visualize he probability density functions of yt fields that you might want to volume render.  This makes it easier to choose a nice transfer function that highlights interesting physical regimes.\n",
    "\n",
    "First, we set up our namespace and define a convenience function to display volume renderings inline in the notebook.  Using `%matplotlib inline` makes it so matplotlib plots display inline in the notebook."
   ]
  },
  {
   "cell_type": "code",
   "execution_count": null,
   "metadata": {
    "collapsed": false
   },
   "outputs": [],
   "source": [
    "import yt\n",
    "import numpy as np\n",
    "from IPython.core.display import Image\n",
    "from yt.visualization.volume_rendering.transfer_function_helper import TransferFunctionHelper\n",
    "\n",
    "def showme(im):\n",
    "    # screen out NaNs\n",
    "    im[im != im] = 0.0\n",
    "    \n",
    "    # Create an RGBA bitmap to display\n",
    "    imb = yt.write_bitmap(im, None)\n",
    "    return Image(imb)"
   ]
  },
  {
   "cell_type": "markdown",
   "metadata": {},
   "source": [
    "Next, we load up a low resolution Enzo cosmological simulation."
   ]
  },
  {
   "cell_type": "code",
   "execution_count": null,
   "metadata": {
    "collapsed": false
   },
   "outputs": [],
   "source": [
    "ds = yt.load('Enzo_64/DD0043/data0043')"
   ]
  },
  {
   "cell_type": "markdown",
   "metadata": {},
   "source": [
    "Now that we have the dataset loaded, let's create a `TransferFunctionHelper` to visualize the dataset and transfer function we'd like to use."
   ]
  },
  {
   "cell_type": "code",
   "execution_count": null,
   "metadata": {
    "collapsed": false
   },
   "outputs": [],
   "source": [
    "tfh = yt.TransferFunctionHelper(ds)"
   ]
  },
  {
   "cell_type": "markdown",
   "metadata": {},
   "source": [
    "`TransferFunctionHelpler` will intelligently choose transfer function bounds based on the data values.  Use the `plot()` method to take a look at the transfer function."
   ]
  },
  {
   "cell_type": "code",
   "execution_count": null,
   "metadata": {
    "collapsed": false
   },
   "outputs": [],
   "source": [
    "# Build a transfer function that is a multivariate gaussian in temperature\n",
    "tfh = yt.TransferFunctionHelper(ds)\n",
    "tfh.set_field('temperature')\n",
    "tfh.set_log(True)\n",
    "tfh.set_bounds()\n",
    "tfh.build_transfer_function()\n",
    "tfh.tf.add_layers(5)\n",
    "tfh.plot()"
   ]
  },
  {
   "cell_type": "markdown",
   "metadata": {},
   "source": [
    "Let's also look at the probability density function of the `cell_mass` field as a function of `temperature`.  This might give us an idea where there is a lot of structure. "
   ]
  },
  {
   "cell_type": "code",
   "execution_count": null,
   "metadata": {
    "collapsed": false
   },
   "outputs": [],
   "source": [
    "tfh.plot(profile_field='cell_mass')"
   ]
  },
  {
   "cell_type": "markdown",
   "metadata": {},
   "source": [
    "It looks like most of the gas is hot but there is still a lot of low-density cool gas.  Let's construct a transfer function that highlights both the rarefied hot gas and the dense cool gas simultaneously."
   ]
  },
  {
   "cell_type": "code",
   "execution_count": null,
   "metadata": {
    "collapsed": false
   },
   "outputs": [],
   "source": [
    "tfh = yt.TransferFunctionHelper(ds)\n",
    "tfh.set_field('temperature')\n",
    "tfh.set_bounds()\n",
    "tfh.set_log(True)\n",
    "tfh.build_transfer_function()\n",
    "tfh.tf.add_layers(8, w=0.01, mi=4.0, ma=8.0, col_bounds=[4.,8.], alpha=np.logspace(-1,2,7), colormap='RdBu_r')\n",
    "tfh.tf.map_to_colormap(6.0, 8.0, colormap='Reds', scale=10.0)\n",
    "tfh.tf.map_to_colormap(-1.0, 6.0, colormap='Blues_r', scale=1.)\n",
    "\n",
    "tfh.plot(profile_field='cell_mass')"
   ]
  },
  {
   "cell_type": "markdown",
   "metadata": {},
   "source": [
    "Finally, let's take a look at the volume rendering."
   ]
  },
  {
   "cell_type": "code",
   "execution_count": null,
   "metadata": {
    "collapsed": false
   },
   "outputs": [],
   "source": [
    "L = [-0.1, -1.0, -0.1]\n",
    "c = ds.domain_center\n",
    "W = 1.5*ds.domain_width\n",
    "Npixels = 512 \n",
    "cam = ds.camera(c, L, W, Npixels, tfh.tf, fields=['temperature'],\n",
    "                  north_vector=[1.,0.,0.], steady_north=True, \n",
    "                  sub_samples=5, no_ghost=False)\n",
    "\n",
    "# Here we substitute the TransferFunction we constructed earlier.\n",
    "cam.transfer_function = tfh.tf\n",
    "\n",
    "\n",
    "im = cam.snapshot()\n",
    "showme(im[:,:,:3])"
   ]
  },
  {
   "cell_type": "markdown",
   "metadata": {},
   "source": [
    "We can clearly see that the hot gas is mostly associated with bound structures while the cool gas is associated with low-density voids."
   ]
  }
 ],
 "metadata": {
  "kernelspec": {
   "display_name": "Python 3",
   "language": "python",
   "name": "python3"
  },
  "language_info": {
   "codemirror_mode": {
    "name": "ipython",
    "version": 3
   },
   "file_extension": ".py",
   "mimetype": "text/x-python",
   "name": "python",
   "nbconvert_exporter": "python",
   "pygments_lexer": "ipython3",
   "version": "3.4.3"
=======
 "metadata": {
  "name": "",
  "signature": "sha256:ed09405c56bab51abd351d107a4354726709d289b965f274106f4451b387f5ba"
 },
 "nbformat": 3,
 "nbformat_minor": 0,
 "worksheets": [
  {
   "cells": [
    {
     "cell_type": "markdown",
     "metadata": {},
     "source": [
      "Here, we explain how to use TransferFunctionHelper to visualize and interpret yt volume rendering transfer functions.  TransferFunctionHelper is a utility class that makes it easy to visualize he probability density functions of yt fields that you might want to volume render.  This makes it easier to choose a nice transfer function that highlights interesting physical regimes.\n",
      "\n",
      "First, we set up our namespace and define a convenience function to display volume renderings inline in the notebook.  Using `%matplotlib inline` makes it so matplotlib plots display inline in the notebook."
     ]
    },
    {
     "cell_type": "code",
     "collapsed": false,
     "input": [
      "import yt\n",
      "import numpy as np\n",
      "from IPython.core.display import Image\n",
      "from yt.visualization.volume_rendering.transfer_function_helper import TransferFunctionHelper\n",
      "from yt.visualization.volume_rendering.render_source import VolumeSource\n",
      "from yt.visualization.volume_rendering.camera import Camera\n",
      "\n",
      "def showme(im):\n",
      "    # screen out NaNs\n",
      "    im[im != im] = 0.0\n",
      "    \n",
      "    # Create an RGBA bitmap to display\n",
      "    imb = yt.write_bitmap(im, None)\n",
      "    return Image(imb)"
     ],
     "language": "python",
     "metadata": {},
     "outputs": []
    },
    {
     "cell_type": "markdown",
     "metadata": {},
     "source": [
      "Next, we load up a low resolution Enzo cosmological simulation."
     ]
    },
    {
     "cell_type": "code",
     "collapsed": false,
     "input": [
      "ds = yt.load('Enzo_64/DD0043/data0043')"
     ],
     "language": "python",
     "metadata": {},
     "outputs": []
    },
    {
     "cell_type": "markdown",
     "metadata": {},
     "source": [
      "Now that we have the dataset loaded, let's create a `TransferFunctionHelper` to visualize the dataset and transfer function we'd like to use."
     ]
    },
    {
     "cell_type": "code",
     "collapsed": false,
     "input": [
      "tfh = TransferFunctionHelper(ds)"
     ],
     "language": "python",
     "metadata": {},
     "outputs": []
    },
    {
     "cell_type": "markdown",
     "metadata": {},
     "source": [
      "`TransferFunctionHelpler` will intelligently choose transfer function bounds based on the data values.  Use the `plot()` method to take a look at the transfer function."
     ]
    },
    {
     "cell_type": "code",
     "collapsed": false,
     "input": [
      "# Build a transfer function that is a multivariate gaussian in temperature\n",
      "tfh = TransferFunctionHelper(ds)\n",
      "tfh.set_field('temperature')\n",
      "tfh.set_log(True)\n",
      "tfh.set_bounds()\n",
      "tfh.build_transfer_function()\n",
      "tfh.tf.add_layers(5)\n",
      "tfh.plot()"
     ],
     "language": "python",
     "metadata": {},
     "outputs": []
    },
    {
     "cell_type": "markdown",
     "metadata": {},
     "source": [
      "Let's also look at the probability density function of the `cell_mass` field as a function of `temperature`.  This might give us an idea where there is a lot of structure. "
     ]
    },
    {
     "cell_type": "code",
     "collapsed": false,
     "input": [
      "tfh.plot(profile_field='cell_mass')"
     ],
     "language": "python",
     "metadata": {},
     "outputs": []
    },
    {
     "cell_type": "markdown",
     "metadata": {},
     "source": [
      "It looks like most of the gas is hot but there is still a lot of low-density cool gas.  Let's construct a transfer function that highlights both the rarefied hot gas and the dense cool gas simultaneously."
     ]
    },
    {
     "cell_type": "code",
     "collapsed": false,
     "input": [
      "tfh = TransferFunctionHelper(ds)\n",
      "tfh.set_field('temperature')\n",
      "tfh.set_bounds()\n",
      "tfh.set_log(True)\n",
      "tfh.build_transfer_function()\n",
      "tfh.tf.add_layers(8, w=0.01, mi=4.0, ma=8.0, col_bounds=[4.,8.], alpha=np.logspace(-1,2,7), colormap='RdBu_r')\n",
      "tfh.tf.map_to_colormap(6.0, 8.0, colormap='Reds', scale=10.0)\n",
      "tfh.tf.map_to_colormap(-1.0, 6.0, colormap='Blues_r', scale=1.)\n",
      "\n",
      "tfh.plot(profile_field='cell_mass')"
     ],
     "language": "python",
     "metadata": {},
     "outputs": []
    },
    {
     "cell_type": "markdown",
     "metadata": {},
     "source": [
      "Finally, let's take a look at the volume rendering. First use the helper function to create a default rendering, then we override this with the transfer function we just created."
     ]
    },
    {
     "cell_type": "code",
     "collapsed": false,
     "input": [
      "im, sc = yt.volume_render(ds, ['temperature'])\n",
      "\n",
      "source = sc.get_source(0)\n",
      "source.set_transfer_function(tfh.tf)\n",
      "im2 = sc.render()\n",
      "\n",
      "showme(im2[:,:,:3])"
     ],
     "language": "python",
     "metadata": {},
     "outputs": []
    },
    {
     "cell_type": "markdown",
     "metadata": {},
     "source": [
      "We can clearly see that the hot gas is mostly associated with bound structures while the cool gas is associated with low-density voids."
     ]
    }
   ],
   "metadata": {}
>>>>>>> be561284
  }
 },
 "nbformat": 4,
 "nbformat_minor": 0
}<|MERGE_RESOLUTION|>--- conflicted
+++ resolved
@@ -1,200 +1,4 @@
 {
-<<<<<<< HEAD
- "cells": [
-  {
-   "cell_type": "markdown",
-   "metadata": {},
-   "source": [
-    "Here, we explain how to use TransferFunctionHelper to visualize and interpret yt volume rendering transfer functions.  TransferFunctionHelper is a utility class that makes it easy to visualize he probability density functions of yt fields that you might want to volume render.  This makes it easier to choose a nice transfer function that highlights interesting physical regimes.\n",
-    "\n",
-    "First, we set up our namespace and define a convenience function to display volume renderings inline in the notebook.  Using `%matplotlib inline` makes it so matplotlib plots display inline in the notebook."
-   ]
-  },
-  {
-   "cell_type": "code",
-   "execution_count": null,
-   "metadata": {
-    "collapsed": false
-   },
-   "outputs": [],
-   "source": [
-    "import yt\n",
-    "import numpy as np\n",
-    "from IPython.core.display import Image\n",
-    "from yt.visualization.volume_rendering.transfer_function_helper import TransferFunctionHelper\n",
-    "\n",
-    "def showme(im):\n",
-    "    # screen out NaNs\n",
-    "    im[im != im] = 0.0\n",
-    "    \n",
-    "    # Create an RGBA bitmap to display\n",
-    "    imb = yt.write_bitmap(im, None)\n",
-    "    return Image(imb)"
-   ]
-  },
-  {
-   "cell_type": "markdown",
-   "metadata": {},
-   "source": [
-    "Next, we load up a low resolution Enzo cosmological simulation."
-   ]
-  },
-  {
-   "cell_type": "code",
-   "execution_count": null,
-   "metadata": {
-    "collapsed": false
-   },
-   "outputs": [],
-   "source": [
-    "ds = yt.load('Enzo_64/DD0043/data0043')"
-   ]
-  },
-  {
-   "cell_type": "markdown",
-   "metadata": {},
-   "source": [
-    "Now that we have the dataset loaded, let's create a `TransferFunctionHelper` to visualize the dataset and transfer function we'd like to use."
-   ]
-  },
-  {
-   "cell_type": "code",
-   "execution_count": null,
-   "metadata": {
-    "collapsed": false
-   },
-   "outputs": [],
-   "source": [
-    "tfh = yt.TransferFunctionHelper(ds)"
-   ]
-  },
-  {
-   "cell_type": "markdown",
-   "metadata": {},
-   "source": [
-    "`TransferFunctionHelpler` will intelligently choose transfer function bounds based on the data values.  Use the `plot()` method to take a look at the transfer function."
-   ]
-  },
-  {
-   "cell_type": "code",
-   "execution_count": null,
-   "metadata": {
-    "collapsed": false
-   },
-   "outputs": [],
-   "source": [
-    "# Build a transfer function that is a multivariate gaussian in temperature\n",
-    "tfh = yt.TransferFunctionHelper(ds)\n",
-    "tfh.set_field('temperature')\n",
-    "tfh.set_log(True)\n",
-    "tfh.set_bounds()\n",
-    "tfh.build_transfer_function()\n",
-    "tfh.tf.add_layers(5)\n",
-    "tfh.plot()"
-   ]
-  },
-  {
-   "cell_type": "markdown",
-   "metadata": {},
-   "source": [
-    "Let's also look at the probability density function of the `cell_mass` field as a function of `temperature`.  This might give us an idea where there is a lot of structure. "
-   ]
-  },
-  {
-   "cell_type": "code",
-   "execution_count": null,
-   "metadata": {
-    "collapsed": false
-   },
-   "outputs": [],
-   "source": [
-    "tfh.plot(profile_field='cell_mass')"
-   ]
-  },
-  {
-   "cell_type": "markdown",
-   "metadata": {},
-   "source": [
-    "It looks like most of the gas is hot but there is still a lot of low-density cool gas.  Let's construct a transfer function that highlights both the rarefied hot gas and the dense cool gas simultaneously."
-   ]
-  },
-  {
-   "cell_type": "code",
-   "execution_count": null,
-   "metadata": {
-    "collapsed": false
-   },
-   "outputs": [],
-   "source": [
-    "tfh = yt.TransferFunctionHelper(ds)\n",
-    "tfh.set_field('temperature')\n",
-    "tfh.set_bounds()\n",
-    "tfh.set_log(True)\n",
-    "tfh.build_transfer_function()\n",
-    "tfh.tf.add_layers(8, w=0.01, mi=4.0, ma=8.0, col_bounds=[4.,8.], alpha=np.logspace(-1,2,7), colormap='RdBu_r')\n",
-    "tfh.tf.map_to_colormap(6.0, 8.0, colormap='Reds', scale=10.0)\n",
-    "tfh.tf.map_to_colormap(-1.0, 6.0, colormap='Blues_r', scale=1.)\n",
-    "\n",
-    "tfh.plot(profile_field='cell_mass')"
-   ]
-  },
-  {
-   "cell_type": "markdown",
-   "metadata": {},
-   "source": [
-    "Finally, let's take a look at the volume rendering."
-   ]
-  },
-  {
-   "cell_type": "code",
-   "execution_count": null,
-   "metadata": {
-    "collapsed": false
-   },
-   "outputs": [],
-   "source": [
-    "L = [-0.1, -1.0, -0.1]\n",
-    "c = ds.domain_center\n",
-    "W = 1.5*ds.domain_width\n",
-    "Npixels = 512 \n",
-    "cam = ds.camera(c, L, W, Npixels, tfh.tf, fields=['temperature'],\n",
-    "                  north_vector=[1.,0.,0.], steady_north=True, \n",
-    "                  sub_samples=5, no_ghost=False)\n",
-    "\n",
-    "# Here we substitute the TransferFunction we constructed earlier.\n",
-    "cam.transfer_function = tfh.tf\n",
-    "\n",
-    "\n",
-    "im = cam.snapshot()\n",
-    "showme(im[:,:,:3])"
-   ]
-  },
-  {
-   "cell_type": "markdown",
-   "metadata": {},
-   "source": [
-    "We can clearly see that the hot gas is mostly associated with bound structures while the cool gas is associated with low-density voids."
-   ]
-  }
- ],
- "metadata": {
-  "kernelspec": {
-   "display_name": "Python 3",
-   "language": "python",
-   "name": "python3"
-  },
-  "language_info": {
-   "codemirror_mode": {
-    "name": "ipython",
-    "version": 3
-   },
-   "file_extension": ".py",
-   "mimetype": "text/x-python",
-   "name": "python",
-   "nbconvert_exporter": "python",
-   "pygments_lexer": "ipython3",
-   "version": "3.4.3"
-=======
  "metadata": {
   "name": "",
   "signature": "sha256:ed09405c56bab51abd351d107a4354726709d289b965f274106f4451b387f5ba"
@@ -369,9 +173,6 @@
     }
    ],
    "metadata": {}
->>>>>>> be561284
   }
- },
- "nbformat": 4,
- "nbformat_minor": 0
+ ]
 }