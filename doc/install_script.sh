--- conflicted
+++ resolved
@@ -31,11 +31,8 @@
 INST_ZLIB=1     # On some systems (Kraken) matplotlib has issues with 
                 # the system zlib, which is compiled statically.
                 # If need be, you can turn this off.
-<<<<<<< HEAD
 INST_TRAITS=1   # Experimental TraitsUI installation
-=======
 INST_HG=0       # Install Mercurial or not?
->>>>>>> 6ce89427
 
 # If you've got YT some other place, set this to point to it.
 YT_DIR=""
@@ -82,6 +79,10 @@
 printf "%-15s = %s so I " "INST_HG" "${INST_HG}"
 get_willwont ${INST_HG}
 echo "be installing Mercurial"
+
+printf "%-15s = %s so I " "INST_TRAITS" "${INST_TRAITS}"
+get_willwont ${INST_TRAITS}
+echo "be installing Traits"
 
 echo
 
@@ -277,17 +278,16 @@
 touch done
 cd $MY_PWD
 
-<<<<<<< HEAD
+if [ $INST_HG -eq 1 ]
+then
+    echo "Installing Mercurial."
+    ( ${DEST_DIR}/bin/easy_install-2.6 mercurial 2>&1 ) 1>> ${LOG_FILE} || do_exit
+fi
+
 if [ $INST_WXPYTHON -eq 1 ] && [ $INST_TRAITS -eq 1 ]
 then
     echo "Installing Traits"
     ( ${DEST_DIR}/bin/easy_install-2.6 -U TraitsGUI TraitsBackendWX 2>&1 ) 1>> ${LOG_FILE} || do_exit
-=======
-if [ $INST_HG -eq 1 ]
-then
-    echo "Installing Mercurial."
-    ( ${DEST_DIR}/bin/easy_install-2.6 mercurial 2>&1 ) 1>> ${LOG_FILE} || do_exit
->>>>>>> 6ce89427
 fi
 
 echo
