language: python
sudo: required
cache:
  pip: true
  directories:
    - $HOME/.ccache  # https://github.com/travis-ci/travis-ci/issues/5853

addons:
  apt:
    packages:
      - libhdf5-serial-dev

env:
  global:
    NUMPY=numpy
    CYTHON=cython
    MATPLOTLIB=matplotlib
    SYMPY=sympy
    H5PY=h5py
    SCIPY=scipy
    IPYTHON=ipython
    FASTCACHE=fastcache
    FLAKE8=flake8
    CODECOV=codecov
    COVERAGE=coverage
    PANDAS=pandas
    CARTOPY=cartopy
    MOCK=mock
    NOSETIMER=nose-timer
    REQUESTS=requests
    GLUE=glueviz
    PYQT=pyqt5

before_install:
  - |
    if [[ $TRAVIS_OS_NAME != 'osx' ]]; then
      pip install --upgrade virtualenv
      python -m virtualenv venv
      source venv/bin/activate
      export PATH=/usr/lib/ccache:$PATH
    else
      brew update
      brew install ccache hdf5
      export PATH=/usr/local/opt/ccache/libexec:$PATH
    fi
    mkdir -p $HOME/.config/yt
    echo "[yt]" > $HOME/.config/yt/ytrc
    echo "suppressStreamLogging = True" >> $HOME/.config/yt/ytrc
    cat $HOME/.config/yt/ytrc
    cp tests/matplotlibrc .

install:
  - |
    # setup environment
    ccache -s
    # Upgrade pip and setuptools and wheel to get clean install
    pip install --upgrade pip
    pip install --upgrade wheel
    pip install --upgrade setuptools
    # Install dependencies
<<<<<<< HEAD
    pip install $MOCK $NUMPY $SCIPY $H5PY $CYTHON $MATPLOTLIB $SYMPY $FASTCACHE $IPYTHON $FLAKE8 $CODECOV $COVERAGE $PANDAS $CARTOPY $NOSE $NOSETIMER $REQUESTS
=======
    pip install $MOCK $NUMPY $SCIPY $H5PY $CYTHON $MATPLOTLIB $SYMPY $FASTCACHE $IPYTHON $FLAKE8 $CODECOV $COVERAGE $PANDAS $NOSE $NOSETIMER $REQUESTS $GLUE $PYQT
>>>>>>> 39029ee9
    # install yt
    if [[ $TRAVIS_BUILD_STAGE_NAME != "Lint" ]]; then
      pip install -e .
    fi

jobs:
  include:
    - stage: lint
      python: 3.6
<<<<<<< HEAD
      env: MOCK= NOSETIMER= NOSE= CODECOV= COVERAGE= NUMPY= CYTHON= MATPLOTLIB= SYMPY= H5PY= SCIPY= FASTCACHE= IPYTHON= PANDAS= CARTOPY= REQUESTS=
=======
      env: MOCK= NOSETIMER= NOSE= CODECOV= COVERAGE= NUMPY= CYTHON= MATPLOTLIB= SYMPY= H5PY= SCIPY= FASTCACHE= IPYTHON= PANDAS= REQUESTS= GLUE= PYQT=
>>>>>>> 39029ee9
      script: flake8 yt/

    - stage: lint
      python: 2.7
<<<<<<< HEAD
      env: MOCK= NOSETIMER= NOSE= CODECOV= COVERAGE= NUMPY= CYTHON= MATPLOTLIB= SYMPY= H5PY= SCIPY= FASTCACHE= IPYTHON= PANDAS= CARTOPY= REQUESTS=
=======
      env: MOCK= NOSETIMER= NOSE= CODECOV= COVERAGE= NUMPY= CYTHON= MATPLOTLIB= SYMPY= H5PY= SCIPY= FASTCACHE= IPYTHON= PANDAS= REQUESTS= GLUE= PYQT=
>>>>>>> 39029ee9
      script: flake8 yt/

    - stage: tests
      name: "Python: 2.7 Unit Tests"
      python: 2.7
<<<<<<< HEAD
      env: NUMPY=numpy==1.10.4 CYTHON=cython==0.24 MATPLOTLIB=matplotlib==1.5.3 SYMPY=sympy==1.0 H5PY= SCIPY= FASTCACHE= FLAKE8= IPYTHON=ipython==1.0 CARTOPY= REQUESTS=
=======
      env: NUMPY=numpy==1.10.4 CYTHON=cython==0.24 MATPLOTLIB=matplotlib==1.5.3 SYMPY=sympy==1.0 H5PY= SCIPY= FASTCACHE= FLAKE8= IPYTHON=ipython==1.0 REQUESTS= GLUE= PYQT=
>>>>>>> 39029ee9
      script: coverage run $(which nosetests) -c nose_unit.cfg

    - stage: tests
      name: "Python: 2.7 Unit Tests"
      python: 2.7
      env: FLAKE8= REQUESTS= GLUE= PYQT=
      script: coverage run $(which nosetests) -c nose_unit.cfg

    - stage: tests
      name: "Python: 3.5 Unit Tests"
      python: 3.5
      env: FLAKE8= REQUESTS=
      script: coverage run $(which nosetests) -c nose_unit.cfg

    - stage: tests
      name: "Python: 3.6 Unit Tests"
      python: 3.6
      env: FLAKE8= REQUESTS=
      script: coverage run $(which nosetests) -c nose_unit.cfg

    - stage: tests
      name: "Python: 2.7 Answer Tests"
      python: 2.7
<<<<<<< HEAD
      env: NUMPY=numpy==1.10.4 CYTHON=cython==0.24 MATPLOTLIB=matplotlib==1.5.3 SYMPY=sympy==1.0 H5PY= SCIPY= FASTCACHE= FLAKE8= IPYTHON=ipython==1.0 CARTOPY=
=======
      env: NUMPY=numpy==1.10.4 CYTHON=cython==0.24 MATPLOTLIB=matplotlib==1.5.3 SYMPY=sympy==1.0 H5PY= SCIPY= FASTCACHE= FLAKE8= IPYTHON=ipython==1.0 GLUE= PYQT=
>>>>>>> 39029ee9
      script: coverage run $(which nosetests) -c nose_answer.cfg
      after_failure: python tests/report_failed_answers.py -f -m --xunit-file "answer_nosetests.xml"

    - stage: tests
      name: "Python: 3.6 Answer Tests"
      python: 3.6
      env: FLAKE8=
      script: coverage run $(which nosetests) -c nose_answer.cfg
      after_failure: python tests/report_failed_answers.py -f -m --xunit-file "answer_nosetests.xml"

    - stage: tests
      name: "Xcode: xcode7.3 Unit Tests"
      os: osx
      osx_image: xcode7.3
      language: generic  # https://github.com/travis-ci/travis-ci/issues/2312
      env: FLAKE8= REQUESTS= GLUE= PYQT=
      cache:
        pip: false
        directories:
          - $HOME/Library/Caches/pip
          # `cache` does not support `env`-like `global` so copy-paste from top
          - $HOME/.ccache  # https://github.com/travis-ci/travis-ci/issues/5853
      script: coverage run $(which nosetests) -c nose_unit.cfg

after_success:
  - |
    if [[ $TRAVIS_BUILD_STAGE_NAME != "Lint" ]]; then
      codecov
    fi<|MERGE_RESOLUTION|>--- conflicted
+++ resolved
@@ -58,11 +58,7 @@
     pip install --upgrade wheel
     pip install --upgrade setuptools
     # Install dependencies
-<<<<<<< HEAD
-    pip install $MOCK $NUMPY $SCIPY $H5PY $CYTHON $MATPLOTLIB $SYMPY $FASTCACHE $IPYTHON $FLAKE8 $CODECOV $COVERAGE $PANDAS $CARTOPY $NOSE $NOSETIMER $REQUESTS
-=======
-    pip install $MOCK $NUMPY $SCIPY $H5PY $CYTHON $MATPLOTLIB $SYMPY $FASTCACHE $IPYTHON $FLAKE8 $CODECOV $COVERAGE $PANDAS $NOSE $NOSETIMER $REQUESTS $GLUE $PYQT
->>>>>>> 39029ee9
+    pip install $MOCK $NUMPY $SCIPY $H5PY $CYTHON $MATPLOTLIB $SYMPY $FASTCACHE $IPYTHON $FLAKE8 $CODECOV $COVERAGE $PANDAS $CARTOPY $NOSE $NOSETIMER $REQUESTS $GLUE $PYQT
     # install yt
     if [[ $TRAVIS_BUILD_STAGE_NAME != "Lint" ]]; then
       pip install -e .
@@ -72,30 +68,18 @@
   include:
     - stage: lint
       python: 3.6
-<<<<<<< HEAD
-      env: MOCK= NOSETIMER= NOSE= CODECOV= COVERAGE= NUMPY= CYTHON= MATPLOTLIB= SYMPY= H5PY= SCIPY= FASTCACHE= IPYTHON= PANDAS= CARTOPY= REQUESTS=
-=======
-      env: MOCK= NOSETIMER= NOSE= CODECOV= COVERAGE= NUMPY= CYTHON= MATPLOTLIB= SYMPY= H5PY= SCIPY= FASTCACHE= IPYTHON= PANDAS= REQUESTS= GLUE= PYQT=
->>>>>>> 39029ee9
+      env: MOCK= NOSETIMER= NOSE= CODECOV= COVERAGE= NUMPY= CYTHON= MATPLOTLIB= SYMPY= H5PY= SCIPY= FASTCACHE= IPYTHON= PANDAS= CARTOPY= REQUESTS= GLUE= PYQT=
       script: flake8 yt/
 
     - stage: lint
       python: 2.7
-<<<<<<< HEAD
-      env: MOCK= NOSETIMER= NOSE= CODECOV= COVERAGE= NUMPY= CYTHON= MATPLOTLIB= SYMPY= H5PY= SCIPY= FASTCACHE= IPYTHON= PANDAS= CARTOPY= REQUESTS=
-=======
-      env: MOCK= NOSETIMER= NOSE= CODECOV= COVERAGE= NUMPY= CYTHON= MATPLOTLIB= SYMPY= H5PY= SCIPY= FASTCACHE= IPYTHON= PANDAS= REQUESTS= GLUE= PYQT=
->>>>>>> 39029ee9
+      env: MOCK= NOSETIMER= NOSE= CODECOV= COVERAGE= NUMPY= CYTHON= MATPLOTLIB= SYMPY= H5PY= SCIPY= FASTCACHE= IPYTHON= PANDAS= CARTOPY= REQUESTS= GLUE= PYQT=
       script: flake8 yt/
 
     - stage: tests
       name: "Python: 2.7 Unit Tests"
       python: 2.7
-<<<<<<< HEAD
-      env: NUMPY=numpy==1.10.4 CYTHON=cython==0.24 MATPLOTLIB=matplotlib==1.5.3 SYMPY=sympy==1.0 H5PY= SCIPY= FASTCACHE= FLAKE8= IPYTHON=ipython==1.0 CARTOPY= REQUESTS=
-=======
-      env: NUMPY=numpy==1.10.4 CYTHON=cython==0.24 MATPLOTLIB=matplotlib==1.5.3 SYMPY=sympy==1.0 H5PY= SCIPY= FASTCACHE= FLAKE8= IPYTHON=ipython==1.0 REQUESTS= GLUE= PYQT=
->>>>>>> 39029ee9
+      env: NUMPY=numpy==1.10.4 CYTHON=cython==0.24 MATPLOTLIB=matplotlib==1.5.3 SYMPY=sympy==1.0 H5PY= SCIPY= FASTCACHE= FLAKE8= IPYTHON=ipython==1.0 CARTOPY= REQUESTS= GLUE= PYQT=
       script: coverage run $(which nosetests) -c nose_unit.cfg
 
     - stage: tests
@@ -119,11 +103,7 @@
     - stage: tests
       name: "Python: 2.7 Answer Tests"
       python: 2.7
-<<<<<<< HEAD
-      env: NUMPY=numpy==1.10.4 CYTHON=cython==0.24 MATPLOTLIB=matplotlib==1.5.3 SYMPY=sympy==1.0 H5PY= SCIPY= FASTCACHE= FLAKE8= IPYTHON=ipython==1.0 CARTOPY=
-=======
-      env: NUMPY=numpy==1.10.4 CYTHON=cython==0.24 MATPLOTLIB=matplotlib==1.5.3 SYMPY=sympy==1.0 H5PY= SCIPY= FASTCACHE= FLAKE8= IPYTHON=ipython==1.0 GLUE= PYQT=
->>>>>>> 39029ee9
+      env: NUMPY=numpy==1.10.4 CYTHON=cython==0.24 MATPLOTLIB=matplotlib==1.5.3 SYMPY=sympy==1.0 H5PY= SCIPY= FASTCACHE= FLAKE8= IPYTHON=ipython==1.0 CARTOPY= GLUE= PYQT=
       script: coverage run $(which nosetests) -c nose_answer.cfg
       after_failure: python tests/report_failed_answers.py -f -m --xunit-file "answer_nosetests.xml"
 
