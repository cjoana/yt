"""
Simple integrators for the radiative transfer equation

Author: Matthew Turk <matthewturk@gmail.com>
Affiliation: Columbia University
Homepage: http://yt.enzotools.org/
License:
  Copyright (C) 2011 Matthew Turk.  All Rights Reserved.

  This file is part of yt.

  yt is free software; you can redistribute it and/or modify
  it under the terms of the GNU General Public License as published by
  the Free Software Foundation; either version 3 of the License, or
  (at your option) any later version.

  This program is distributed in the hope that it will be useful,
  but WITHOUT ANY WARRANTY; without even the implied warranty of
  MERCHANTABILITY or FITNESS FOR A PARTICULAR PURPOSE.  See the
  GNU General Public License for more details.

  You should have received a copy of the GNU General Public License
  along with this program.  If not, see <http://www.gnu.org/licenses/>.
"""

import numpy as np
cimport numpy as np
cimport cython
from libc.stdlib cimport malloc, free
from fp_utils cimport fclip

cdef extern from "math.h":
    double exp(double x) nogil
    float expf(float x) nogil
    long double expl(long double x) nogil
    double floor(double x) nogil
    double ceil(double x) nogil
    double fmod(double x, double y) nogil
    double log2(double x) nogil
    long int lrint(double x) nogil
    double fabs(double x) nogil

@cython.cdivision(True)
@cython.boundscheck(False)
@cython.wraparound(False)
def get_box_grids_level(np.ndarray[np.float64_t, ndim=1] left_edge,
                        np.ndarray[np.float64_t, ndim=1] right_edge,
                        int level,
                        np.ndarray[np.float64_t, ndim=2] left_edges,
                        np.ndarray[np.float64_t, ndim=2] right_edges,
                        np.ndarray[np.int32_t, ndim=2] levels,
                        np.ndarray[np.int32_t, ndim=1] mask,
                        int min_index = 0):
    cdef int i, n
    cdef int nx = left_edges.shape[0]
    cdef int inside 
    for i in range(nx):
        if i < min_index or levels[i,0] != level:
            mask[i] = 0
            continue
        inside = 1
        for n in range(3):
            if left_edge[n] >= right_edges[i,n] or \
               right_edge[n] <= left_edges[i,n]:
                inside = 0
                break
        if inside == 1: mask[i] = 1
        else: mask[i] = 0

@cython.cdivision(True)
@cython.boundscheck(False)
@cython.wraparound(False)
def get_box_grids_below_level(
                        np.ndarray[np.float64_t, ndim=1] left_edge,
                        np.ndarray[np.float64_t, ndim=1] right_edge,
                        int level,
                        np.ndarray[np.float64_t, ndim=2] left_edges,
                        np.ndarray[np.float64_t, ndim=2] right_edges,
                        np.ndarray[np.int32_t, ndim=2] levels,
                        np.ndarray[np.int32_t, ndim=1] mask):
    cdef int i, n
    cdef int nx = left_edges.shape[0]
    cdef int inside 
    for i in range(nx):
        mask[i] = 0
        if levels[i,0] <= level:
            inside = 1
            for n in range(3):
                if left_edge[n] >= right_edges[i,n] or \
                   right_edge[n] <= left_edges[i,n]:
                    inside = 0
                    break
            if inside == 1: mask[i] = 1

# Finally, miscellaneous routines.

@cython.cdivision(True)
@cython.boundscheck(False)
@cython.wraparound(False)
def find_values_at_point(np.ndarray[np.float64_t, ndim=1] point,
                         np.ndarray[np.float64_t, ndim=2] left_edges,
                         np.ndarray[np.float64_t, ndim=2] right_edges,
                         np.ndarray[np.int32_t, ndim=2] dimensions,
                         field_names, grid_objects):
    # This iterates in order, first to last, and then returns with the first
    # one in which the point is located; this means if you order from highest
    # level to lowest, you will find the correct grid without consulting child
    # masking.  Note also that we will do a few relatively slow operations on
    # strings and whatnot, but they should not be terribly slow.
    cdef int ind[3], gi, fi
    cdef int nf = len(field_names)
    cdef np.float64_t dds
    cdef np.ndarray[np.float64_t, ndim=3] field
    cdef np.ndarray[np.float64_t, ndim=1] rv = np.zeros(nf, dtype='float64')
    for gi in range(left_edges.shape[0]):
        if not ((left_edges[gi,0] < point[0] < right_edges[gi,0])
            and (left_edges[gi,1] < point[1] < right_edges[gi,1])
            and (left_edges[gi,2] < point[2] < right_edges[gi,2])):
            continue
        # We found our grid!
        for fi in range(3):
            dds = ((right_edges[gi,fi] - left_edges[gi,fi])/
                   (<np.float64_t> dimensions[gi,fi]))
            ind[fi] = <int> ((point[fi] - left_edges[gi,fi])/dds)
        grid = grid_objects[gi]
        for fi in range(nf):
            field = grid[field_names[fi]]
            rv[fi] = field[ind[0], ind[1], ind[2]]
        return rv
    raise KeyError

@cython.cdivision(True)
@cython.boundscheck(False)
@cython.wraparound(False)
def obtain_rvec(data):
    # This is just to let the pointers exist and whatnot.  We can't cdef them
    # inside conditionals.
    cdef np.ndarray[np.float64_t, ndim=1] xf
    cdef np.ndarray[np.float64_t, ndim=1] yf
    cdef np.ndarray[np.float64_t, ndim=1] zf
    cdef np.ndarray[np.float64_t, ndim=2] rf
    cdef np.ndarray[np.float64_t, ndim=3] xg
    cdef np.ndarray[np.float64_t, ndim=3] yg
    cdef np.ndarray[np.float64_t, ndim=3] zg
    cdef np.ndarray[np.float64_t, ndim=4] rg
    cdef np.float64_t c[3]
    cdef int i, j, k
    center = data.get_field_parameter("center")
    c[0] = center[0]; c[1] = center[1]; c[2] = center[2]
    if len(data['x'].shape) == 1:
        # One dimensional data
        xf = data['x']
        yf = data['y']
        zf = data['z']
        rf = np.empty((3, xf.shape[0]), 'float64')
        for i in range(xf.shape[0]):
            rf[0, i] = xf[i] - c[0]
            rf[1, i] = yf[i] - c[1]
            rf[2, i] = zf[i] - c[2]
        return rf
    else:
        # Three dimensional data
        xg = data['x']
        yg = data['y']
        zg = data['z']
        rg = np.empty((3, xg.shape[0], xg.shape[1], xg.shape[2]), 'float64')
        for i in range(xg.shape[0]):
            for j in range(xg.shape[1]):
                for k in range(xg.shape[2]):
                    rg[0,i,j,k] = xg[i,j,k] - c[0]
                    rg[1,i,j,k] = yg[i,j,k] - c[1]
                    rg[2,i,j,k] = zg[i,j,k] - c[2]
        return rg

<<<<<<< HEAD
@cython.cdivision(True)
@cython.boundscheck(False)
@cython.wraparound(False)
cdef np.int64_t graycode(np.int64_t x):
    return x^(x>>1)

@cython.cdivision(True)
@cython.boundscheck(False)
@cython.wraparound(False)
cdef np.int64_t igraycode(np.int64_t x):
    cdef np.int64_t i, j
    if x == 0:
        return x
    m = <np.int64_t> ceil(log2(x)) + 1
    i, j = x, 1
    while j < m:
        i = i ^ (x>>j)
        j += 1
    return i

@cython.cdivision(True)
@cython.boundscheck(False)
@cython.wraparound(False)
cdef np.int64_t direction(np.int64_t x, np.int64_t n):
    #assert x < 2**n
    if x == 0:
        return 0
    elif x%2 == 0:
        return tsb(x-1, n)%n
    else:
        return tsb(x, n)%n

@cython.cdivision(True)
@cython.boundscheck(False)
@cython.wraparound(False)
cdef np.int64_t tsb(np.int64_t x, np.int64_t width):
    #assert x < 2**width
    cdef np.int64_t i = 0
    while x&1 and i <= width:
        x = x >> 1
        i += 1
    return i

@cython.cdivision(True)
@cython.boundscheck(False)
@cython.wraparound(False)
cdef np.int64_t bitrange(np.int64_t x, np.int64_t width,
                         np.int64_t start, np.int64_t end):
    return x >> (width-end) & ((2**(end-start))-1)

@cython.cdivision(True)
@cython.boundscheck(False)
@cython.wraparound(False)
cdef np.int64_t rrot(np.int64_t x, np.int64_t i, np.int64_t width):
    i = i%width
    x = (x>>i) | (x<<width-i)
    return x&(2**width-1)

@cython.cdivision(True)
@cython.boundscheck(False)
@cython.wraparound(False)
cdef np.int64_t lrot(np.int64_t x, np.int64_t i, np.int64_t width):
    i = i%width
    x = (x<<i) | (x>>width-i)
    return x&(2**width-1)

@cython.cdivision(True)
@cython.boundscheck(False)
@cython.wraparound(False)
cdef np.int64_t transform(np.int64_t entry, np.int64_t direction,
                          np.int64_t width, np.int64_t x):
    return rrot((x^entry), direction + 1, width)

@cython.cdivision(True)
@cython.boundscheck(False)
@cython.wraparound(False)
cdef np.int64_t entry(np.int64_t x):
    if x == 0: return 0
    return graycode(2*((x-1)/2))

@cython.cdivision(True)
@cython.boundscheck(False)
@cython.wraparound(False)
cdef np.int64_t setbit(np.int64_t x, np.int64_t w, np.int64_t i, np.int64_t b):
    if b == 1:
        return x | 2**(w-i-1)
    elif b == 0:
        return x & ~2**(w-i-1)

@cython.cdivision(True)
@cython.boundscheck(False)
@cython.wraparound(False)
cdef np.int64_t point_to_hilbert(int order, np.int64_t p[3]):
    cdef np.int64_t h, e, d, l, b, w, i, x
    h = e = d = 0
    for i in range(order):
        l = 0
        for x in range(3):
            b = bitrange(p[3-x-1], order, i, i+1)
            l |= (b<<x)
        l = transform(e, d, 3, l)
        w = igraycode(l)
        e = e ^ lrot(entry(w), d+1, 3)
        d = (d + direction(w, 3) + 1)%3
        h = (h<<3)|w
    return h

#def hilbert_point(dimension, order, h):
#    """
#        Convert an index on the Hilbert curve of the specified dimension and
#        order to a set of point coordinates.
#    """
#    #    The bit widths in this function are:
#    #        p[*]  - order
#    #        h     - order*dimension
#    #        l     - dimension
#    #        e     - dimension
#    hwidth = order*dimension
#    e, d = 0, 0
#    p = [0]*dimension
#    for i in range(order):
#        w = utils.bitrange(h, hwidth, i*dimension, i*dimension+dimension)
#        l = utils.graycode(w)
#        l = itransform(e, d, dimension, l)
#        for j in range(dimension):
#            b = utils.bitrange(l, dimension, j, j+1)
#            p[j] = utils.setbit(p[j], order, i, b)
#        e = e ^ utils.lrot(entry(w), d+1, dimension)
#        d = (d + direction(w, dimension) + 1)%dimension
#    return p

@cython.cdivision(True)
@cython.boundscheck(False)
@cython.wraparound(False)
cdef void hilbert_to_point(int order, np.int64_t h, np.int64_t *p):
    cdef np.int64_t hwidth, e, d, w, l, b
    cdef int i, j
    hwidth = 3 * order
    e = d = p[0] = p[1] = p[2] = 0
    for i in range(order):
        w = bitrange(h, hwidth, i*3, i*3+3)
        l = graycode(w)
        l = lrot(l, d +1, 3)^e
        for j in range(3):
            b = bitrange(l, 3, j, j+1)
            p[j] = setbit(p[j], order, i, b)
        e = e ^ lrot(entry(w), d+1, 3)
        d = (d + direction(w, 3) + 1)%3

@cython.cdivision(True)
@cython.boundscheck(False)
@cython.wraparound(False)
def get_hilbert_indices(int order, np.ndarray[np.int64_t, ndim=2] left_index):
    # This is inspired by the scurve package by user cortesi on GH.
    cdef int i
    cdef np.int64_t p[3]
    cdef np.ndarray[np.int64_t, ndim=1] hilbert_indices
    hilbert_indices = np.zeros(left_index.shape[0], 'int64')
    for i in range(left_index.shape[0]):
        p[0] = left_index[i, 0]
        p[1] = left_index[i, 1]
        p[2] = left_index[i, 2]
        hilbert_indices[i] = point_to_hilbert(order, p)
    return hilbert_indices

@cython.cdivision(True)
@cython.boundscheck(False)
@cython.wraparound(False)
def get_hilbert_points(int order, np.ndarray[np.int64_t, ndim=1] indices):
    # This is inspired by the scurve package by user cortesi on GH.
    cdef int i, j
    cdef np.int64_t p[3]
    cdef np.ndarray[np.int64_t, ndim=2] positions
    positions = np.zeros((indices.shape[0], 3), 'int64')
    for i in range(indices.shape[0]):
        hilbert_to_point(order, indices[i], p)
        for j in range(3):
            positions[i, j] = p[j]
    return positions
=======
@cython.boundscheck(False)
@cython.wraparound(False)
@cython.cdivision(True)
def obtain_rv_vec(data):
    # This is just to let the pointers exist and whatnot.  We can't cdef them
    # inside conditionals.
    cdef np.ndarray[np.float64_t, ndim=1] vxf
    cdef np.ndarray[np.float64_t, ndim=1] vyf
    cdef np.ndarray[np.float64_t, ndim=1] vzf
    cdef np.ndarray[np.float64_t, ndim=2] rvf
    cdef np.ndarray[np.float64_t, ndim=3] vxg
    cdef np.ndarray[np.float64_t, ndim=3] vyg
    cdef np.ndarray[np.float64_t, ndim=3] vzg
    cdef np.ndarray[np.float64_t, ndim=4] rvg
    cdef np.float64_t bv[3]
    cdef int i, j, k
    bulk_velocity = data.get_field_parameter("bulk_velocity")
    if bulk_velocity == None:
        bulk_velocity = np.zeros(3)
    bv[0] = bulk_velocity[0]; bv[1] = bulk_velocity[1]; bv[2] = bulk_velocity[2]
    if len(data['x-velocity'].shape) == 1:
        # One dimensional data
        vxf = data['x-velocity'].astype("float64")
        vyf = data['y-velocity'].astype("float64")
        vzf = data['z-velocity'].astype("float64")
        rvf = np.empty((3, vxf.shape[0]), 'float64')
        for i in range(vxf.shape[0]):
            rvf[0, i] = vxf[i] - bv[0]
            rvf[1, i] = vyf[i] - bv[1]
            rvf[2, i] = vzf[i] - bv[2]
        return rvf
    else:
        # Three dimensional data
        vxg = data['x-velocity'].astype("float64")
        vyg = data['y-velocity'].astype("float64")
        vzg = data['z-velocity'].astype("float64")
        rvg = np.empty((3, vxg.shape[0], vxg.shape[1], vxg.shape[2]), 'float64')
        for i in range(vxg.shape[0]):
            for j in range(vxg.shape[1]):
                for k in range(vxg.shape[2]):
                    rvg[0,i,j,k] = vxg[i,j,k] - bv[0]
                    rvg[1,i,j,k] = vyg[i,j,k] - bv[1]
                    rvg[2,i,j,k] = vzg[i,j,k] - bv[2]
        return rvg
>>>>>>> a79ead99
<|MERGE_RESOLUTION|>--- conflicted
+++ resolved
@@ -172,7 +172,6 @@
                     rg[2,i,j,k] = zg[i,j,k] - c[2]
         return rg
 
-<<<<<<< HEAD
 @cython.cdivision(True)
 @cython.boundscheck(False)
 @cython.wraparound(False)
@@ -352,7 +351,8 @@
         for j in range(3):
             positions[i, j] = p[j]
     return positions
-=======
+
+
 @cython.boundscheck(False)
 @cython.wraparound(False)
 @cython.cdivision(True)
@@ -396,5 +396,4 @@
                     rvg[0,i,j,k] = vxg[i,j,k] - bv[0]
                     rvg[1,i,j,k] = vyg[i,j,k] - bv[1]
                     rvg[2,i,j,k] = vzg[i,j,k] - bv[2]
-        return rvg
->>>>>>> a79ead99
+        return rvg