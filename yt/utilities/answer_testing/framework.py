--- conflicted
+++ resolved
@@ -164,11 +164,8 @@
 
 class AnswerTestingTest(object):
     reference_storage = None
-<<<<<<< HEAD
+    result_storage = None
     prefix = ""
-=======
-    result_storage = None
->>>>>>> 1ec26ed4
     def __init__(self, pf_fn):
         self.pf = data_dir_load(pf_fn)
 
