"""
FITSImageData Class
"""

#-----------------------------------------------------------------------------
# Copyright (c) 2013, yt Development Team.
#
# Distributed under the terms of the Modified BSD License.
#
# The full license is in the file COPYING.txt, distributed with this software.
#-----------------------------------------------------------------------------
from yt.extern.six import string_types
import numpy as np
from yt.funcs import mylog, iterable, fix_axis, ensure_list
from yt.visualization.fixed_resolution import FixedResolutionBuffer
from yt.data_objects.construction_data_containers import YTCoveringGridBase
from yt.utilities.on_demand_imports import _astropy, NotAModule
from yt.units.yt_array import YTQuantity, YTArray
from yt.units import dimensions
from yt.utilities.parallel_tools.parallel_analysis_interface import \
    parallel_root_only
from yt.visualization.volume_rendering.camera import off_axis_projection
import re

pyfits = _astropy.pyfits
pywcs = _astropy.pywcs

class FITSImageData(object):

<<<<<<< HEAD
    def __init__(self, data, fields=None, units=None, width=None, wcs=None):
        r""" Initialize a FITSImageData object.

=======
class FITSImageData(HDUList):

    def __init__(self, data, fields=None, units=None, width=None, wcs=None):
        r""" Initialize a FITSImageData object.

>>>>>>> b4217c0c
        FITSImageData contains a collection of FITS ImageHDU instances and
        WCS information, along with units for each of the images. FITSImageData
        instances can be constructed from ImageArrays, NumPy arrays, dicts 
        of such arrays, FixedResolutionBuffers, and YTCoveringGrids. The latter 
        two are the most powerful because WCS information can be constructed 
        automatically from their coordinates.

        Parameters
        ----------
        data : FixedResolutionBuffer or a YTCoveringGrid. Or, an
            ImageArray, an numpy.ndarray, or dict of such arrays
            The data to be made into a FITS image or images.
        fields : single string or list of strings, optional
            The field names for the data. If *fields* is none and *data* has
            keys, it will use these for the fields. If *data* is just a
            single array one field name must be specified.
        units : string
            The units of the WCS coordinates. Defaults to "cm".
        width : float or YTQuantity
            The width of the image. Either a single value or iterable of values.
            If a float, assumed to be in *units*. Only used if this information 
            is not already provided by *data*.
        wcs : `astropy.wcs.WCS` instance, optional
            Supply an AstroPy WCS instance. Will override automatic WCS
            creation from FixedResolutionBuffers and YTCoveringGrids.

        Examples
        --------

        >>> # This example uses a FRB.
        >>> ds = load("sloshing_nomag2_hdf5_plt_cnt_0150")
        >>> prj = ds.proj(2, "kT", weight_field="density")
        >>> frb = prj.to_frb((0.5, "Mpc"), 800)
        >>> # This example just uses the FRB and puts the coords in kpc.
        >>> f_kpc = FITSImageData(frb, fields="kT", units="kpc")
        >>> # This example specifies a specific WCS.
        >>> from astropy.wcs import WCS
        >>> w = WCS(naxis=self.dimensionality)
        >>> w.wcs.crval = [30., 45.] # RA, Dec in degrees
        >>> w.wcs.cunit = ["deg"]*2
        >>> nx, ny = 800, 800
        >>> w.wcs.crpix = [0.5*(nx+1), 0.5*(ny+1)]
        >>> w.wcs.ctype = ["RA---TAN","DEC--TAN"]
        >>> scale = 1./3600. # One arcsec per pixel
        >>> w.wcs.cdelt = [-scale, scale]
        >>> f_deg = FITSImageData(frb, fields="kT", wcs=w)
        >>> f_deg.writeto("temp.fits")
        """

<<<<<<< HEAD
        if units is None: 
            units = "cm"
        if width is None: 
=======
        if units is None:
            units = "cm"
        if width is None:
>>>>>>> b4217c0c
            width = 1.0

        exclude_fields = ['x','y','z','px','py','pz',
                          'pdx','pdy','pdz','weight_field']
<<<<<<< HEAD
=======

        super(FITSImageData, self).__init__()
>>>>>>> b4217c0c

        self.hdulist = pyfits.HDUList()

<<<<<<< HEAD
        if isinstance(fields, string_types): 
            fields = [fields]

=======
>>>>>>> b4217c0c
        if hasattr(data, 'keys'):
            img_data = data
            if fields is None:
                fields = list(img_data.keys())
        elif isinstance(data, np.ndarray):
            if fields is None:
                mylog.warning("No field name given for this array. Calling it 'image_data'.")
                fn = 'image_data'
                fields = [fn]
            else:
                fn = fields[0]
            img_data = {fn: data}

<<<<<<< HEAD
        self.fields = fields
=======
        self.fields = []
        for fd in fields:
            if isinstance(fd, tuple):
                self.fields.append(fd[1])
            else:
                self.fields.append(fd)
>>>>>>> b4217c0c

        first = True
        self.field_units = {}
        for key in fields:
            if key not in exclude_fields:
                if hasattr(img_data[key], "units"):
                    self.field_units[key] = str(img_data[key].units)
                else:
                    self.field_units[key] = "dimensionless"
                mylog.info("Making a FITS image of field %s" % key)
                if first:
                    hdu = pyfits.PrimaryHDU(np.array(img_data[key]))
                    first = False
                else:
                    hdu = pyfits.ImageHDU(np.array(img_data[key]))
                hdu.name = key
                hdu.header["btype"] = key
                if hasattr(img_data[key], "units"):
                    hdu.header["bunit"] = re.sub('()', '', str(img_data[key].units))
                self.hdulist.append(hdu)

<<<<<<< HEAD
        self.shape = self.hdulist[0].shape
=======
        self.shape = self[0].shape
>>>>>>> b4217c0c
        self.dimensionality = len(self.shape)

        if wcs is None:
            w = pywcs.WCS(header=self.hdulist[0].header, naxis=self.dimensionality)
            if isinstance(img_data, FixedResolutionBuffer):
                # FRBs are a special case where we have coordinate
                # information, so we take advantage of this and
                # construct the WCS object
                dx = (img_data.bounds[1]-img_data.bounds[0]).in_units(units).v/self.shape[0]
                dy = (img_data.bounds[3]-img_data.bounds[2]).in_units(units).v/self.shape[1]
                xctr = 0.5*(img_data.bounds[1]+img_data.bounds[0]).in_units(units).v
                yctr = 0.5*(img_data.bounds[3]+img_data.bounds[2]).in_units(units).v
                center = [xctr, yctr]
                cdelt = [dx,dy]
            elif isinstance(img_data, YTCoveringGridBase):
                cdelt = img_data.dds.in_units(units).v
                center = 0.5*(img_data.left_edge+img_data.right_edge).in_units(units).v
            else:
                # If img_data is just an array, we assume the center is the origin
                # and use the image width to determine the cell widths
                if not iterable(width):
                    width = [width]*self.dimensionality
                if isinstance(width[0], YTQuantity):
                    cdelt = [wh.in_units(units).v/n for wh, n in zip(width, self.shape)]
                else:
<<<<<<< HEAD
                    cdelt = [wh/n for wh, n in zip(width, self.shape)]
=======
                    cdelt = [float(wh)/n for wh, n in zip(width, self.shape)]
>>>>>>> b4217c0c
                center = [0.0]*self.dimensionality
            w.wcs.crpix = 0.5*(np.array(self.shape)+1)
            w.wcs.crval = center
            w.wcs.cdelt = cdelt
            w.wcs.ctype = ["linear"]*self.dimensionality
            w.wcs.cunit = [units]*self.dimensionality
            self.set_wcs(w)
        else:
            self.set_wcs(wcs)

    def set_wcs(self, wcs):
        """
        Set the WCS coordinate information for all images
        with a WCS object *wcs*.
        """
        self.wcs = wcs
        h = self.wcs.to_header()
        for img in self.hdulist:
            for k, v in h.items():
                img.header[k] = v

    def update_header(self, field, key, value):
        """
        Update the FITS header for *field* with a
        *key*, *value* pair. If *field* == "all", all 
        headers will be updated.
        """
        if field == "all":
<<<<<<< HEAD
            for img in self.hdulist:
=======
            for img in self:
>>>>>>> b4217c0c
                img.header[key] = value
        else:
            if field not in self.keys():
                raise KeyError("%s not an image!" % field)
            idx = self.fields.index(field)
<<<<<<< HEAD
            self.hdulist[idx].header[key] = value

    def keys(self):
        return self.fields

    def __getitem__(self, field):
        if field not in self.keys():
            raise KeyError("%s not an image!" % field)
        idx = self.fields.index(field)
        return YTArray(self.hdulist[idx].data, self.field_units[field])
=======
            self[idx].header[key] = value

    def update_all_headers(self, key, value):
        mylog.warning("update_all_headers is deprecated. "+
                      "Use update_header('all', key, value) instead.")
        self.update_header("all", key, value)

    def keys(self):
        return self.fields
>>>>>>> b4217c0c

    def has_key(self, key):
        return key in self.fields

    def values(self):
        return [self[k] for k in self.fields]

    def items(self):
        return [(k, self[k]) for k in self.fields]

<<<<<<< HEAD
    def get_header(self, field):
        """
        Get the FITS header for a specific field.

        Parameters
        ----------
        field : string
            The field for which to get the corresponding header. 
        """
        if field not in self.keys():
            raise KeyError("%s not an image!" % field)
        idx = self.fields.index(field)
        return self.hdulist[idx].header

    @parallel_root_only
    def writeto(self, fileobj, fields=None, clobber=False, **kwargs):
        r"""
        Write all of the fields or a subset of them to a FITS file. 

        Parameters
        ----------
=======
    @parallel_root_only
    def writeto(self, fileobj, fields=None, clobber=False, **kwargs):
        r"""
        Write all of the fields or a subset of them to a FITS file. 

        Parameters
        ----------
>>>>>>> b4217c0c
        fileobj : string
            The name of the file to write to. 
        fields : list of strings, optional
            The fields to write to the file. If not specified
            all of the fields in the buffer will be written.
        clobber : boolean, optional
            Whether or not to overwrite a previously existing file.
            Default: False
        All other keyword arguments are passed to the `writeto`
        method of `astropy.io.fits.HDUList`.
        """
        if fields is None:
<<<<<<< HEAD
            hdus = self.hdulist
        else:
            hdus = pyfits.HDUList()
            for field in fields:
                hdus.append(self.hdulist[field])
        hdus.writeto(fileobj, clobber=clobber, **kwargs)

    def info(self):
        """
        Display information about the underlying FITS file. 
        """
        self.hdulist.info()
=======
            hdus = pyfits.HDUList(self)
        else:
            hdus = pyfits.HDUList()
            for field in fields:
                hdus.append(self[field])
        hdus.writeto(fileobj, clobber=clobber, **kwargs)
>>>>>>> b4217c0c

    def to_glue(self, label="yt", data_collection=None):
        """
        Takes the data in the FITSImageData instance and exports it to
        Glue (http://www.glueviz.org) for interactive analysis. Optionally 
        add a *label*. If you are already within the Glue environment, you 
        can pass a *data_collection* object, otherwise Glue will be started.
        """
        from glue.core import DataCollection, Data
        from glue.core.coordinates import coordinates_from_header
        from glue.qt.glue_application import GlueApplication

        image = Data(label=label)
        image.coords = coordinates_from_header(self.wcs.to_header())
<<<<<<< HEAD
        for k,v in self.items():
            image.add_component(v.v, k)
=======
        for k,f in self.items():
            image.add_component(f.data, k)
>>>>>>> b4217c0c
        if data_collection is None:
            dc = DataCollection([image])
            app = GlueApplication(dc)
            app.start()
        else:
            data_collection.append(image)

    def to_aplpy(self, **kwargs):
        """
        Use APLpy (http://aplpy.github.io) for plotting. Returns an
        `aplpy.FITSFigure` instance. All keyword arguments are passed to the
        `aplpy.FITSFigure` constructor.
        """
        import aplpy
<<<<<<< HEAD
        return aplpy.FITSFigure(self.hdulist, **kwargs)
=======
        return aplpy.FITSFigure(self, **kwargs)

    def get_data(self, field):
        """
        Return the data array of the image corresponding to *field*
        with units attached.
        """
        return YTArray(self[field].data, self.field_units[field])
>>>>>>> b4217c0c

    def set_unit(self, field, units):
        """
        Set the units of *field* to *units*.
        """
        if field not in self.keys():
            raise KeyError("%s not an image!" % field)
<<<<<<< HEAD
        new_data = self[field].in_units(units)
        idx = self.fields.index(field)
        self.hdulist[idx].data = new_data.v
        self.hdulist[idx].header["bunit"] = units
=======
        idx = self.fields.index(field)
        new_data = YTArray(self[idx].data, self.field_units[field]).in_units(units)
        self[idx].data = new_data.v
        self[idx].header["bunit"] = units
>>>>>>> b4217c0c
        self.field_units[field] = units

    def pop(self, key):
        """
        Remove a field with name *key*
        and return it as a new FITSImageData 
        instance.
        """
        if key not in self.keys():
            raise KeyError("%s not an image!" % key)
<<<<<<< HEAD
        data = self[key]
        idx = self.fields.index(key)
        self.hdulist.pop(idx)
=======
        idx = self.fields.index(key)
        im = super(FITSImageData, self).pop(idx)
        data = YTArray(im.data, self.field_units[key])
>>>>>>> b4217c0c
        self.field_units.pop(key)
        self.fields.remove(key)
        return FITSImageData(data, fields=key, wcs=self.wcs)

    @classmethod
    def from_file(cls, filename):
        """
        Generate a FITSImageData instance from one previously written to 
        disk.

        Parameters
        ----------
        filename : string
            The name of the file to open.
        """
        f = pyfits.open(filename)
        data = {}
        for hdu in f:
            data[hdu.header["btype"]] = YTArray(hdu.data, hdu.header["bunit"])
        f.close()
        return cls(data, wcs=pywcs.WCS(header=hdu.header))

    @classmethod
    def from_images(cls, image_list):
        """
        Generate a new FITSImageData instance from a list of FITSImageData 
        instances.

        Parameters
        ----------
        image_list : list of FITSImageData instances
            The images to be combined.
        """
        w = image_list[0].wcs
        img_shape = image_list[0].shape
        data = {}
        for image in image_list:
            assert_same_wcs(w, image.wcs)
            if img_shape != image.shape:
                raise RuntimeError("Images do not have the same shape!")
<<<<<<< HEAD
            for k,v in image.items():
                data[k] = v
        return cls(data, wcs=w)

    def create_sky_wcs(self, sky_center, sky_scale,
                       ctype=["RA---TAN","DEC--TAN"], 
                       crota=None, cd=None, pc=None):
        """
        Takes a Cartesian WCS and converts it to one in a 
=======
            for key in image.keys():
                data[key] = image.get_data(key)
        return cls(data, wcs=w)

    def create_sky_wcs(self, sky_center, sky_scale,
                       ctype=["RA---TAN","DEC--TAN"],
                       crota=None, cd=None, pc=None):
        """
        Takes a Cartesian WCS and converts it to one in a
>>>>>>> b4217c0c
        celestial coordinate system.

        Parameters
        ----------
        sky_center : iterable of floats
            Reference coordinates of the WCS in degrees.
        sky_scale : tuple or YTQuantity
            Conversion between an angle unit and a length unit,
            e.g. (3.0, "arcsec/kpc")
        ctype : list of strings, optional
            The type of the coordinate system to create.
        crota : 2-element ndarray, optional
            Rotation angles between cartesian coordinates and
            the celestial coordinates.
        cd : 2x2-element ndarray, optional
            Dimensioned coordinate transformation matrix.
        pc : 2x2-element ndarray, optional
            Coordinate transformation matrix.
        """
        old_wcs = self.wcs
        naxis = old_wcs.naxis
        crval = [sky_center[0], sky_center[1]]
        if isinstance(sky_scale, YTQuantity):
            scaleq = sky_scale
        else:
            scaleq = YTQuantity(sky_scale[0],sky_scale[1])
        if scaleq.units.dimensions != dimensions.angle/dimensions.length:
            raise RuntimeError("sky_scale %s not in correct dimensions of angle/length!" % sky_scale)
        deltas = old_wcs.wcs.cdelt
        units = [str(unit) for unit in old_wcs.wcs.cunit]
        new_dx = (YTQuantity(-deltas[0], units[0])*scaleq).in_units("deg")
        new_dy = (YTQuantity(deltas[1], units[1])*scaleq).in_units("deg")
        new_wcs = pywcs.WCS(naxis=naxis)
        cdelt = [new_dx.v, new_dy.v]
        cunit = ["deg"]*2
        if naxis == 3:
            crval.append(old_wcs.wcs.crval[2])
            cdelt.append(old_wcs.wcs.cdelt[2])
            ctype.append(old_wcs.wcs.ctype[2])
            cunit.append(old_wcs.wcs.cunit[2])
        new_wcs.wcs.crpix = old_wcs.wcs.crpix
        new_wcs.wcs.cdelt = cdelt
        new_wcs.wcs.crval = crval
        new_wcs.wcs.cunit = cunit
        new_wcs.wcs.ctype = ctype
        if crota is not None:
            new_wcs.wcs.crota = crota
        if cd is not None:
            new_wcs.wcs.cd = cd
        if pc is not None:
            new_wcs.wcs.cd = pc
        self.set_wcs(new_wcs)
<<<<<<< HEAD
=======

class FITSImageBuffer(FITSImageData):
    pass
>>>>>>> b4217c0c

def sanitize_fits_unit(unit):
    if unit == "Mpc":
        mylog.info("Changing FITS file unit to kpc.")
        unit = "kpc"
    elif unit == "au":
        unit = "AU"
    return unit

axis_wcs = [[1,2],[0,2],[0,1]]

def construct_image(ds, axis, data_source, center, width=None, image_res=None):
    if width is None:
        width = ds.domain_width[axis_wcs[axis]]
        unit = ds.get_smallest_appropriate_unit(width[0])
        mylog.info("Making an image of the entire domain, "+
                   "so setting the center to the domain center.")
    else:
        width = ds.coordinates.sanitize_width(axis, width, None)
        unit = str(width[0].units)
    if image_res is None:
<<<<<<< HEAD
        ddims = ds.domain_dimensions*2**ds.index.max_level
=======
        ddims = ds.domain_dimensions*ds.refine_by**ds.index.max_level
>>>>>>> b4217c0c
        if iterable(axis):
            nx = ddims.max()
            ny = ddims.max()
        else:
            nx, ny = [ddims[idx] for idx in axis_wcs[axis]]
    else:
        if iterable(image_res):
            nx, ny = image_res
        else:
            nx, ny = image_res, image_res
    dx, dy = width[0]/nx, width[1]/ny
    crpix = [0.5*(nx+1), 0.5*(ny+1)]
    if hasattr(ds, "wcs") and not iterable(axis):
        # This is a FITS dataset, so we use it to construct the WCS
        cunit = [str(ds.wcs.wcs.cunit[idx]) for idx in axis_wcs[axis]]
        ctype = [ds.wcs.wcs.ctype[idx] for idx in axis_wcs[axis]]
        cdelt = [ds.wcs.wcs.cdelt[idx] for idx in axis_wcs[axis]]
        ctr_pix = center.in_units("code_length")[:ds.dimensionality].v
        crval = ds.wcs.wcs_pix2world(ctr_pix.reshape(1, ds.dimensionality))[0]
        crval = [crval[idx] for idx in axis_wcs[axis]]
    else:
        if unit == "unitary":
            unit = ds.get_smallest_appropriate_unit(ds.domain_width.max())
        elif unit == "code_length":
            unit = ds.get_smallest_appropriate_unit(ds.quan(1.0,"code_length"))
        unit = sanitize_fits_unit(unit)
        cunit = [unit]*2
        ctype = ["LINEAR"]*2
        cdelt = [dx.in_units(unit)]*2
        if iterable(axis):
            crval = center.in_units(unit)
        else:
            crval = [center[idx].in_units(unit) for idx in axis_wcs[axis]]
    if hasattr(data_source, 'to_frb'):
        if iterable(axis):
            frb = data_source.to_frb(width[0], (nx, ny), height=width[1])
        else:
            frb = data_source.to_frb(width[0], (nx, ny), center=center, height=width[1])
    else:
        frb = None
    w = pywcs.WCS(naxis=2)
    w.wcs.crpix = crpix
    w.wcs.cdelt = cdelt
    w.wcs.crval = crval
    w.wcs.cunit = cunit
    w.wcs.ctype = ctype
    return w, frb

def assert_same_wcs(wcs1, wcs2):
    from numpy.testing import assert_allclose
    assert wcs1.naxis == wcs2.naxis
    for i in range(wcs1.naxis):
        assert wcs1.wcs.cunit[i] == wcs2.wcs.cunit[i]
        assert wcs1.wcs.ctype[i] == wcs2.wcs.ctype[i]
    assert_allclose(wcs1.wcs.crpix, wcs2.wcs.crpix)
    assert_allclose(wcs1.wcs.cdelt, wcs2.wcs.cdelt)
    assert_allclose(wcs1.wcs.crval, wcs2.wcs.crval)
    crota1 = getattr(wcs1.wcs, "crota", None)
    crota2 = getattr(wcs2.wcs, "crota", None)
    if crota1 is None or crota2 is None:
        assert crota1 == crota2
    else:
        assert_allclose(wcs1.wcs.crota, wcs2.wcs.crota)
    cd1 = getattr(wcs1.wcs, "cd", None)
    cd2 = getattr(wcs2.wcs, "cd", None)
    if cd1 is None or cd2 is None:
        assert cd1 == cd2
    else:
        assert_allclose(wcs1.wcs.cd, wcs2.wcs.cd)
    pc1 = getattr(wcs1.wcs, "pc", None)
    pc2 = getattr(wcs2.wcs, "pc", None)
    if pc1 is None or pc2 is None:
        assert pc1 == pc2
    else:
        assert_allclose(wcs1.wcs.pc, wcs2.wcs.pc)

class FITSSlice(FITSImageData):
    r"""
    Generate a FITSImageData of an on-axis slice.

    Parameters
    ----------
    ds : :class:`yt.data_objects.api.Dataset`
        The dataset object.
    axis : character or integer
        The axis of the slice. One of "x","y","z", or 0,1,2.
    fields : string or list of strings
        The fields to slice
    center : A sequence of floats, a string, or a tuple.
         The coordinate of the center of the image. If set to 'c', 'center' or
         left blank, the plot is centered on the middle of the domain. If set to
         'max' or 'm', the center will be located at the maximum of the
         ('gas', 'density') field. Centering on the max or min of a specific
         field is supported by providing a tuple such as ("min","temperature") or
         ("max","dark_matter_density"). Units can be specified by passing in *center*
         as a tuple containing a coordinate and string unit name or by passing
         in a YTArray. If a list or unitless array is supplied, code units are
         assumed.
    width : tuple or a float.
         Width can have four different formats to support windows with variable
         x and y widths.  They are:

         ==================================     =======================
         format                                 example
         ==================================     =======================
         (float, string)                        (10,'kpc')
         ((float, string), (float, string))     ((10,'kpc'),(15,'kpc'))
         float                                  0.2
         (float, float)                         (0.2, 0.3)
         ==================================     =======================

         For example, (10, 'kpc') requests a plot window that is 10 kiloparsecs
         wide in the x and y directions, ((10,'kpc'),(15,'kpc')) requests a
         window that is 10 kiloparsecs wide along the x axis and 15
         kiloparsecs wide along the y axis.  In the other two examples, code
         units are assumed, for example (0.2, 0.3) requests a plot that has an
         x width of 0.2 and a y width of 0.3 in code units.  If units are
         provided the resulting plot axis labels will use the supplied units.
    image_res : an int or 2-tuple of ints
        Specify the resolution of the resulting image. If not provided, it will be
        determined based on the minimum cell size of the dataset.
    """
    def __init__(self, ds, axis, fields, center="c", width=None, image_res=None, **kwargs):
        fields = ensure_list(fields)
        axis = fix_axis(axis, ds)
        center, dcenter = ds.coordinates.sanitize_center(center, axis)
        slc = ds.slice(axis, center[axis], **kwargs)
        w, frb = construct_image(ds, axis, slc, dcenter, width=width, image_res=image_res)
        super(FITSSlice, self).__init__(frb, fields=fields, wcs=w)


class FITSProjection(FITSImageData):
    r"""
    Generate a FITSImageData of an on-axis projection.

    Parameters
    ----------
    ds : :class:`yt.data_objects.api.Dataset`
        The dataset object.
    axis : character or integer
        The axis along which to project. One of "x","y","z", or 0,1,2.
    fields : string or list of strings
        The fields to project
    weight_field : string
        The field used to weight the projection.
    center : A sequence of floats, a string, or a tuple.
         The coordinate of the center of the image. If set to 'c', 'center' or
         left blank, the plot is centered on the middle of the domain. If set to
         'max' or 'm', the center will be located at the maximum of the
         ('gas', 'density') field. Centering on the max or min of a specific
         field is supported by providing a tuple such as ("min","temperature") or
         ("max","dark_matter_density"). Units can be specified by passing in *center*
         as a tuple containing a coordinate and string unit name or by passing
         in a YTArray. If a list or unitless array is supplied, code units are
         assumed.
    width : tuple or a float.
         Width can have four different formats to support windows with variable
         x and y widths.  They are:

         ==================================     =======================
         format                                 example
         ==================================     =======================
         (float, string)                        (10,'kpc')
         ((float, string), (float, string))     ((10,'kpc'),(15,'kpc'))
         float                                  0.2
         (float, float)                         (0.2, 0.3)
         ==================================     =======================

         For example, (10, 'kpc') requests a plot window that is 10 kiloparsecs
         wide in the x and y directions, ((10,'kpc'),(15,'kpc')) requests a
         window that is 10 kiloparsecs wide along the x axis and 15
         kiloparsecs wide along the y axis.  In the other two examples, code
         units are assumed, for example (0.2, 0.3) requests a plot that has an
         x width of 0.2 and a y width of 0.3 in code units.  If units are
         provided the resulting plot axis labels will use the supplied units.
    image_res : an int or 2-tuple of ints
        Specify the resolution of the resulting image. If not provided, it will be
        determined based on the minimum cell size of the dataset.
    """
    def __init__(self, ds, axis, fields, center="c", width=None,
                 weight_field=None, image_res=None, **kwargs):
        fields = ensure_list(fields)
        axis = fix_axis(axis, ds)
        center, dcenter = ds.coordinates.sanitize_center(center, axis)
        prj = ds.proj(fields[0], axis, weight_field=weight_field, **kwargs)
        w, frb = construct_image(ds, axis, prj, dcenter, width=width, image_res=image_res)
        super(FITSProjection, self).__init__(frb, fields=fields, wcs=w)

class FITSOffAxisSlice(FITSImageData):
    r"""
    Generate a FITSImageData of an off-axis slice.

    Parameters
    ----------
    ds : :class:`yt.data_objects.api.Dataset`
        The dataset object.
    normal : a sequence of floats
        The vector normal to the projection plane.
    fields : string or list of strings
        The fields to slice
    center : A sequence of floats, a string, or a tuple.
        The coordinate of the center of the image. If set to 'c', 'center' or
        left blank, the plot is centered on the middle of the domain. If set to
        'max' or 'm', the center will be located at the maximum of the
        ('gas', 'density') field. Centering on the max or min of a specific
        field is supported by providing a tuple such as ("min","temperature") or
        ("max","dark_matter_density"). Units can be specified by passing in *center*
        as a tuple containing a coordinate and string unit name or by passing
        in a YTArray. If a list or unitless array is supplied, code units are
        assumed.
    width : tuple or a float.
        Width can have four different formats to support windows with variable
        x and y widths.  They are:

        ==================================     =======================
        format                                 example
        ==================================     =======================
        (float, string)                        (10,'kpc')
        ((float, string), (float, string))     ((10,'kpc'),(15,'kpc'))
        float                                  0.2
        (float, float)                         (0.2, 0.3)
        ==================================     =======================

        For example, (10, 'kpc') requests a plot window that is 10 kiloparsecs
        wide in the x and y directions, ((10,'kpc'),(15,'kpc')) requests a
        window that is 10 kiloparsecs wide along the x axis and 15
        kiloparsecs wide along the y axis.  In the other two examples, code
        units are assumed, for example (0.2, 0.3) requests a plot that has an
        x width of 0.2 and a y width of 0.3 in code units.  If units are
        provided the resulting plot axis labels will use the supplied units.
    image_res : an int or 2-tuple of ints
        Specify the resolution of the resulting image.
    north_vector : a sequence of floats
        A vector defining the 'up' direction in the plot.  This
        option sets the orientation of the slicing plane.  If not
        set, an arbitrary grid-aligned north-vector is chosen.
    """
<<<<<<< HEAD
    def __init__(self, ds, normal, fields, center='c', width=None, image_res=512, 
=======
    def __init__(self, ds, normal, fields, center='c', width=None, image_res=512,
>>>>>>> b4217c0c
                 north_vector=None):
        fields = ensure_list(fields)
        center, dcenter = ds.coordinates.sanitize_center(center, 4)
        cut = ds.cutting(normal, center, north_vector=north_vector)
        center = ds.arr([0.0] * 2, 'code_length')
        w, frb = construct_image(ds, normal, cut, center, width=width, image_res=image_res)
        super(FITSOffAxisSlice, self).__init__(frb, fields=fields, wcs=w)


class FITSOffAxisProjection(FITSImageData):
    r"""
    Generate a FITSImageData of an off-axis projection.

    Parameters
    ----------
    ds : :class:`yt.data_objects.api.Dataset`
        This is the dataset object corresponding to the
        simulation output to be plotted.
    normal : a sequence of floats
        The vector normal to the projection plane.
    fields : string, list of strings
        The name of the field(s) to be plotted.
    center : A sequence of floats, a string, or a tuple.
         The coordinate of the center of the image. If set to 'c', 'center' or
         left blank, the plot is centered on the middle of the domain. If set to
         'max' or 'm', the center will be located at the maximum of the
         ('gas', 'density') field. Centering on the max or min of a specific
         field is supported by providing a tuple such as ("min","temperature") or
         ("max","dark_matter_density"). Units can be specified by passing in *center*
         as a tuple containing a coordinate and string unit name or by passing
         in a YTArray. If a list or unitless array is supplied, code units are
         assumed.
    width : tuple or a float.
         Width can have four different formats to support windows with variable
         x and y widths.  They are:

         ==================================     =======================
         format                                 example
         ==================================     =======================
         (float, string)                        (10,'kpc')
         ((float, string), (float, string))     ((10,'kpc'),(15,'kpc'))
         float                                  0.2
         (float, float)                         (0.2, 0.3)
         ==================================     =======================

         For example, (10, 'kpc') requests a plot window that is 10 kiloparsecs
         wide in the x and y directions, ((10,'kpc'),(15,'kpc')) requests a
         window that is 10 kiloparsecs wide along the x axis and 15
         kiloparsecs wide along the y axis.  In the other two examples, code
         units are assumed, for example (0.2, 0.3) requests a plot that has an
         x width of 0.2 and a y width of 0.3 in code units.  If units are
         provided the resulting plot axis labels will use the supplied units.
    depth : A tuple or a float
         A tuple containing the depth to project through and the string
         key of the unit: (width, 'unit').  If set to a float, code units
         are assumed
    weight_field : string
         The name of the weighting field.  Set to None for no weight.
    image_res : an int or 2-tuple of ints
        Specify the resolution of the resulting image. 
    depth_res : an int 
        Specify the resolution of the depth of the projection.
    north_vector : a sequence of floats
         A vector defining the 'up' direction in the plot.  This
         option sets the orientation of the slicing plane.  If not
         set, an arbitrary grid-aligned north-vector is chosen.
    method : string
         The method of projection.  Valid methods are:

         "integrate" with no weight_field specified : integrate the requested
         field along the line of sight.

         "integrate" with a weight_field specified : weight the requested
         field by the weighting field and integrate along the line of sight.

         "sum" : This method is the same as integrate, except that it does not
         multiply by a path length when performing the integration, and is
         just a straight summation of the field along the given axis. WARNING:
         This should only be used for uniform resolution grid datasets, as other
         datasets may result in unphysical images.
    """
<<<<<<< HEAD
    def __init__(self, ds, normal, fields, center='c', width=(1.0, 'unitary'), 
                 weight_field=None, image_res=512, depth_res=256, 
=======
    def __init__(self, ds, normal, fields, center='c', width=(1.0, 'unitary'),
                 weight_field=None, image_res=512, depth_res=256,
>>>>>>> b4217c0c
                 north_vector=None, depth=(1.0,"unitary"), no_ghost=False, method='integrate'):
        fields = ensure_list(fields)
        center, dcenter = ds.coordinates.sanitize_center(center, 4)
        buf = {}
        width = ds.coordinates.sanitize_width(normal, width, depth)
        wd = tuple(el.in_units('code_length').v for el in width)
        if not iterable(image_res):
            image_res = (image_res, image_res)
        res = (image_res[0], image_res[1], depth_res)
        for field in fields:
<<<<<<< HEAD
            buf[field] = off_axis_projection(ds, center, normal, wd, res, field, 
                                             no_ghost=no_ghost, north_vector=north_vector, 
=======
            buf[field] = off_axis_projection(ds, center, normal, wd, res, field,
                                             no_ghost=no_ghost, north_vector=north_vector,
>>>>>>> b4217c0c
                                             method=method, weight=weight_field).swapaxes(0, 1)
        center = ds.arr([0.0] * 2, 'code_length')
        w, not_an_frb = construct_image(ds, normal, buf, center, width=width, image_res=image_res)
        super(FITSOffAxisProjection, self).__init__(buf, fields=fields, wcs=w)<|MERGE_RESOLUTION|>--- conflicted
+++ resolved
@@ -25,19 +25,16 @@
 pyfits = _astropy.pyfits
 pywcs = _astropy.pywcs
 
-class FITSImageData(object):
-
-<<<<<<< HEAD
+if isinstance(pyfits, NotAModule):
+    HDUList = object
+else:
+    HDUList = pyfits.HDUList
+
+class FITSImageData(HDUList):
+
     def __init__(self, data, fields=None, units=None, width=None, wcs=None):
         r""" Initialize a FITSImageData object.
 
-=======
-class FITSImageData(HDUList):
-
-    def __init__(self, data, fields=None, units=None, width=None, wcs=None):
-        r""" Initialize a FITSImageData object.
-
->>>>>>> b4217c0c
         FITSImageData contains a collection of FITS ImageHDU instances and
         WCS information, along with units for each of the images. FITSImageData
         instances can be constructed from ImageArrays, NumPy arrays, dicts 
@@ -87,33 +84,19 @@
         >>> f_deg.writeto("temp.fits")
         """
 
-<<<<<<< HEAD
-        if units is None: 
-            units = "cm"
-        if width is None: 
-=======
         if units is None:
             units = "cm"
         if width is None:
->>>>>>> b4217c0c
             width = 1.0
 
         exclude_fields = ['x','y','z','px','py','pz',
                           'pdx','pdy','pdz','weight_field']
-<<<<<<< HEAD
-=======
 
         super(FITSImageData, self).__init__()
->>>>>>> b4217c0c
-
-        self.hdulist = pyfits.HDUList()
-
-<<<<<<< HEAD
-        if isinstance(fields, string_types): 
+
+        if isinstance(fields, string_types):
             fields = [fields]
 
-=======
->>>>>>> b4217c0c
         if hasattr(data, 'keys'):
             img_data = data
             if fields is None:
@@ -127,16 +110,12 @@
                 fn = fields[0]
             img_data = {fn: data}
 
-<<<<<<< HEAD
-        self.fields = fields
-=======
         self.fields = []
         for fd in fields:
             if isinstance(fd, tuple):
                 self.fields.append(fd[1])
             else:
                 self.fields.append(fd)
->>>>>>> b4217c0c
 
         first = True
         self.field_units = {}
@@ -156,17 +135,13 @@
                 hdu.header["btype"] = key
                 if hasattr(img_data[key], "units"):
                     hdu.header["bunit"] = re.sub('()', '', str(img_data[key].units))
-                self.hdulist.append(hdu)
-
-<<<<<<< HEAD
-        self.shape = self.hdulist[0].shape
-=======
+                self.append(hdu)
+
         self.shape = self[0].shape
->>>>>>> b4217c0c
         self.dimensionality = len(self.shape)
 
         if wcs is None:
-            w = pywcs.WCS(header=self.hdulist[0].header, naxis=self.dimensionality)
+            w = pywcs.WCS(header=self[0].header, naxis=self.dimensionality)
             if isinstance(img_data, FixedResolutionBuffer):
                 # FRBs are a special case where we have coordinate
                 # information, so we take advantage of this and
@@ -188,11 +163,7 @@
                 if isinstance(width[0], YTQuantity):
                     cdelt = [wh.in_units(units).v/n for wh, n in zip(width, self.shape)]
                 else:
-<<<<<<< HEAD
-                    cdelt = [wh/n for wh, n in zip(width, self.shape)]
-=======
                     cdelt = [float(wh)/n for wh, n in zip(width, self.shape)]
->>>>>>> b4217c0c
                 center = [0.0]*self.dimensionality
             w.wcs.crpix = 0.5*(np.array(self.shape)+1)
             w.wcs.crval = center
@@ -210,7 +181,7 @@
         """
         self.wcs = wcs
         h = self.wcs.to_header()
-        for img in self.hdulist:
+        for img in self:
             for k, v in h.items():
                 img.header[k] = v
 
@@ -221,28 +192,12 @@
         headers will be updated.
         """
         if field == "all":
-<<<<<<< HEAD
-            for img in self.hdulist:
-=======
             for img in self:
->>>>>>> b4217c0c
                 img.header[key] = value
         else:
             if field not in self.keys():
                 raise KeyError("%s not an image!" % field)
             idx = self.fields.index(field)
-<<<<<<< HEAD
-            self.hdulist[idx].header[key] = value
-
-    def keys(self):
-        return self.fields
-
-    def __getitem__(self, field):
-        if field not in self.keys():
-            raise KeyError("%s not an image!" % field)
-        idx = self.fields.index(field)
-        return YTArray(self.hdulist[idx].data, self.field_units[field])
-=======
             self[idx].header[key] = value
 
     def update_all_headers(self, key, value):
@@ -252,7 +207,6 @@
 
     def keys(self):
         return self.fields
->>>>>>> b4217c0c
 
     def has_key(self, key):
         return key in self.fields
@@ -262,21 +216,6 @@
 
     def items(self):
         return [(k, self[k]) for k in self.fields]
-
-<<<<<<< HEAD
-    def get_header(self, field):
-        """
-        Get the FITS header for a specific field.
-
-        Parameters
-        ----------
-        field : string
-            The field for which to get the corresponding header. 
-        """
-        if field not in self.keys():
-            raise KeyError("%s not an image!" % field)
-        idx = self.fields.index(field)
-        return self.hdulist[idx].header
 
     @parallel_root_only
     def writeto(self, fileobj, fields=None, clobber=False, **kwargs):
@@ -285,15 +224,6 @@
 
         Parameters
         ----------
-=======
-    @parallel_root_only
-    def writeto(self, fileobj, fields=None, clobber=False, **kwargs):
-        r"""
-        Write all of the fields or a subset of them to a FITS file. 
-
-        Parameters
-        ----------
->>>>>>> b4217c0c
         fileobj : string
             The name of the file to write to. 
         fields : list of strings, optional
@@ -306,27 +236,12 @@
         method of `astropy.io.fits.HDUList`.
         """
         if fields is None:
-<<<<<<< HEAD
-            hdus = self.hdulist
-        else:
-            hdus = pyfits.HDUList()
-            for field in fields:
-                hdus.append(self.hdulist[field])
-        hdus.writeto(fileobj, clobber=clobber, **kwargs)
-
-    def info(self):
-        """
-        Display information about the underlying FITS file. 
-        """
-        self.hdulist.info()
-=======
             hdus = pyfits.HDUList(self)
         else:
             hdus = pyfits.HDUList()
             for field in fields:
                 hdus.append(self[field])
         hdus.writeto(fileobj, clobber=clobber, **kwargs)
->>>>>>> b4217c0c
 
     def to_glue(self, label="yt", data_collection=None):
         """
@@ -341,13 +256,8 @@
 
         image = Data(label=label)
         image.coords = coordinates_from_header(self.wcs.to_header())
-<<<<<<< HEAD
-        for k,v in self.items():
-            image.add_component(v.v, k)
-=======
         for k,f in self.items():
             image.add_component(f.data, k)
->>>>>>> b4217c0c
         if data_collection is None:
             dc = DataCollection([image])
             app = GlueApplication(dc)
@@ -362,9 +272,6 @@
         `aplpy.FITSFigure` constructor.
         """
         import aplpy
-<<<<<<< HEAD
-        return aplpy.FITSFigure(self.hdulist, **kwargs)
-=======
         return aplpy.FITSFigure(self, **kwargs)
 
     def get_data(self, field):
@@ -373,7 +280,6 @@
         with units attached.
         """
         return YTArray(self[field].data, self.field_units[field])
->>>>>>> b4217c0c
 
     def set_unit(self, field, units):
         """
@@ -381,17 +287,10 @@
         """
         if field not in self.keys():
             raise KeyError("%s not an image!" % field)
-<<<<<<< HEAD
-        new_data = self[field].in_units(units)
-        idx = self.fields.index(field)
-        self.hdulist[idx].data = new_data.v
-        self.hdulist[idx].header["bunit"] = units
-=======
         idx = self.fields.index(field)
         new_data = YTArray(self[idx].data, self.field_units[field]).in_units(units)
         self[idx].data = new_data.v
         self[idx].header["bunit"] = units
->>>>>>> b4217c0c
         self.field_units[field] = units
 
     def pop(self, key):
@@ -402,15 +301,9 @@
         """
         if key not in self.keys():
             raise KeyError("%s not an image!" % key)
-<<<<<<< HEAD
-        data = self[key]
-        idx = self.fields.index(key)
-        self.hdulist.pop(idx)
-=======
         idx = self.fields.index(key)
         im = super(FITSImageData, self).pop(idx)
         data = YTArray(im.data, self.field_units[key])
->>>>>>> b4217c0c
         self.field_units.pop(key)
         self.fields.remove(key)
         return FITSImageData(data, fields=key, wcs=self.wcs)
@@ -451,17 +344,6 @@
             assert_same_wcs(w, image.wcs)
             if img_shape != image.shape:
                 raise RuntimeError("Images do not have the same shape!")
-<<<<<<< HEAD
-            for k,v in image.items():
-                data[k] = v
-        return cls(data, wcs=w)
-
-    def create_sky_wcs(self, sky_center, sky_scale,
-                       ctype=["RA---TAN","DEC--TAN"], 
-                       crota=None, cd=None, pc=None):
-        """
-        Takes a Cartesian WCS and converts it to one in a 
-=======
             for key in image.keys():
                 data[key] = image.get_data(key)
         return cls(data, wcs=w)
@@ -471,7 +353,6 @@
                        crota=None, cd=None, pc=None):
         """
         Takes a Cartesian WCS and converts it to one in a
->>>>>>> b4217c0c
         celestial coordinate system.
 
         Parameters
@@ -524,12 +405,9 @@
         if pc is not None:
             new_wcs.wcs.cd = pc
         self.set_wcs(new_wcs)
-<<<<<<< HEAD
-=======
 
 class FITSImageBuffer(FITSImageData):
     pass
->>>>>>> b4217c0c
 
 def sanitize_fits_unit(unit):
     if unit == "Mpc":
@@ -551,11 +429,7 @@
         width = ds.coordinates.sanitize_width(axis, width, None)
         unit = str(width[0].units)
     if image_res is None:
-<<<<<<< HEAD
-        ddims = ds.domain_dimensions*2**ds.index.max_level
-=======
         ddims = ds.domain_dimensions*ds.refine_by**ds.index.max_level
->>>>>>> b4217c0c
         if iterable(axis):
             nx = ddims.max()
             ny = ddims.max()
@@ -793,11 +667,7 @@
         option sets the orientation of the slicing plane.  If not
         set, an arbitrary grid-aligned north-vector is chosen.
     """
-<<<<<<< HEAD
-    def __init__(self, ds, normal, fields, center='c', width=None, image_res=512, 
-=======
     def __init__(self, ds, normal, fields, center='c', width=None, image_res=512,
->>>>>>> b4217c0c
                  north_vector=None):
         fields = ensure_list(fields)
         center, dcenter = ds.coordinates.sanitize_center(center, 4)
@@ -879,13 +749,8 @@
          This should only be used for uniform resolution grid datasets, as other
          datasets may result in unphysical images.
     """
-<<<<<<< HEAD
-    def __init__(self, ds, normal, fields, center='c', width=(1.0, 'unitary'), 
-                 weight_field=None, image_res=512, depth_res=256, 
-=======
     def __init__(self, ds, normal, fields, center='c', width=(1.0, 'unitary'),
                  weight_field=None, image_res=512, depth_res=256,
->>>>>>> b4217c0c
                  north_vector=None, depth=(1.0,"unitary"), no_ghost=False, method='integrate'):
         fields = ensure_list(fields)
         center, dcenter = ds.coordinates.sanitize_center(center, 4)
@@ -896,13 +761,8 @@
             image_res = (image_res, image_res)
         res = (image_res[0], image_res[1], depth_res)
         for field in fields:
-<<<<<<< HEAD
-            buf[field] = off_axis_projection(ds, center, normal, wd, res, field, 
-                                             no_ghost=no_ghost, north_vector=north_vector, 
-=======
             buf[field] = off_axis_projection(ds, center, normal, wd, res, field,
                                              no_ghost=no_ghost, north_vector=north_vector,
->>>>>>> b4217c0c
                                              method=method, weight=weight_field).swapaxes(0, 1)
         center = ds.arr([0.0] * 2, 'code_length')
         w, not_an_frb = construct_image(ds, normal, buf, center, width=width, image_res=image_res)
