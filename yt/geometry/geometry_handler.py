--- conflicted
+++ resolved
@@ -28,9 +28,8 @@
 from yt.config import ytcfg
 from yt.data_objects.field_info_container import \
     NullFunc
-from yt.fields.particle_fields import \
-    particle_deposition_functions, \
-    particle_scalar_functions
+from yt.data_objects.particle_fields import \
+    particle_deposition_functions
 from yt.utilities.io_handler import io_registry
 from yt.utilities.logger import ytLogger as mylog
 from yt.utilities.parallel_tools.parallel_analysis_interface import \
@@ -55,485 +54,11 @@
         mylog.debug("Initializing geometry index.")
         self._setup_geometry()
 
-<<<<<<< HEAD
-=======
-        mylog.debug("Initializing data grid data IO")
-        self._setup_data_io()
-
-        mylog.debug("Detecting fields.")
-        self._detect_fields()
-
-        mylog.debug("Detecting fields in backup.")
-        self._detect_fields_backup()
-
-        mylog.debug("Adding unknown detected fields")
-        self._setup_unknown_fields()
-
-        mylog.debug("Setting up derived fields")
-        self._setup_derived_fields()
-
-        mylog.debug("Setting up particle fields")
-        self._setup_particle_types()
-
-        mylog.debug("Checking derived fields again")
-        self._derived_fields_add(self._check_later)
-
-    def __del__(self):
-        if self._data_file is not None:
-            self._data_file.close()
-
-    def _detect_fields_backup(self):
-        # grab fields from backup file as well, if present
-        return
-        try:
-            backup_filename = self.parameter_file.backup_filename
-            f = h5py.File(backup_filename, 'r')
-            g = f["data"]
-            grid = self.grids[0] # simply check one of the grids
-            grid_group = g["grid_%010i" % (grid.id - grid._id_offset)]
-            for field_name in grid_group:
-                if field_name != 'particles':
-                    self.field_list.append(field_name)
-        except KeyError:
-            return
-        except IOError:
-            return
-
->>>>>>> 01f85390
     def _initialize_state_variables(self):
         # TODO: Remove?
         self._max_locations = {}
         self.num_grids = None
-        self._check_later = []
-
-<<<<<<< HEAD
-=======
-    def _setup_classes(self, dd):
-        # Called by subclass
-        self.object_types = []
-        self.objects = []
-        self.plots = []
-        for name, cls in sorted(data_object_registry.items()):
-            if name in self._unsupported_objects:
-                setattr(self, name,
-                    _unsupported_object(self.parameter_file, name))
-                continue
-            cname = cls.__name__
-            if cname.endswith("Base"): cname = cname[:-4]
-            self._add_object_class(name, cname, cls, dd)
-        if self.pf.refine_by != 2 and hasattr(self, 'proj') and \
-            hasattr(self, 'overlap_proj'):
-            mylog.warning("Refine by something other than two: reverting to"
-                        + " overlap_proj")
-            self.proj = self.overlap_proj
-        if self.pf.dimensionality < 3 and hasattr(self, 'proj') and \
-            hasattr(self, 'overlap_proj'):
-            mylog.warning("Dimensionality less than 3: reverting to"
-                        + " overlap_proj")
-            self.proj = self.overlap_proj
-        self.object_types.sort()
-
-    def _setup_particle_types(self, ptypes = None):
-        mname = self.pf._particle_mass_name
-        cname = self.pf._particle_coordinates_name
-        vname = self.pf._particle_velocity_name
-        # We require overriding if any of this is true
-        df = []
-        if ptypes is None: ptypes = self.pf.particle_types_raw
-        if None in (mname, cname, vname): 
-            # If we don't know what to do, then let's not.
-            for ptype in set(ptypes):
-                df += self.pf._setup_particle_type(ptype)
-            # Now we have a bunch of new fields to add!
-            # This is where the dependencies get calculated.
-            self._derived_fields_add(df)
-            return
-        fi = self.pf.field_info
-        def _get_conv(cf):
-            def _convert(data):
-                return data.convert(cf)
-            return _convert
-        for ptype in ptypes:
-            fi.add_field((ptype, vname), function=NullFunc,
-                particle_type = True,
-                convert_function=_get_conv("velocity"),
-                units = r"\mathrm{cm}/\mathrm{s}")
-            df.append((ptype, vname))
-            fi.add_field((ptype, mname), function=NullFunc,
-                particle_type = True,
-                convert_function=_get_conv("mass"),
-                units = r"\mathrm{g}")
-            df.append((ptype, mname))
-            df += particle_deposition_functions(ptype, cname, mname, fi)
-            df += particle_scalar_functions(ptype, cname, vname, fi)
-            fi.add_field((ptype, cname), function=NullFunc,
-                         particle_type = True)
-            df.append((ptype, cname))
-            # Now we add some translations.
-            df += self.pf._setup_particle_type(ptype)
-        self._derived_fields_add(df)
-
-    def _setup_unknown_fields(self, list_of_fields = None, field_info = None,
-                              skip_removal = False):
-        field_info = field_info or self.pf._fieldinfo_known
-        field_list = list_of_fields or self.field_list
-        dftype = self.parameter_file.default_fluid_type
-        mylog.debug("Checking %s", field_list)
-        for field in field_list:
-            # By allowing a backup, we don't mandate that it's found in our
-            # current field info.  This means we'll instead simply override
-            # it.
-            if not skip_removal:
-                ff = self.parameter_file.field_info.pop(field, None)
-            if field not in field_info:
-                # Now we check if it's a gas field or what ...
-                if isinstance(field, tuple) and field[0] in self.pf.particle_types:
-                    particle_type = True
-                else:
-                    particle_type = False
-                if isinstance(field, tuple) and not particle_type and \
-                   field[1] in field_info:
-                    mylog.debug("Adding known field %s to list of fields", field)
-                    self.pf.field_info[field] = field_info[field[1]]
-                    continue
-                rootloginfo("Adding unknown field %s to list of fields", field)
-                cf = None
-                if self.parameter_file.has_key(field):
-                    def external_wrapper(f):
-                        def _convert_function(data):
-                            return data.convert(f)
-                        return _convert_function
-                    cf = external_wrapper(field)
-                # Note that we call add_field on the field_info directly.  This
-                # will allow the same field detection mechanism to work for 1D, 2D
-                # and 3D fields.
-                self.pf.field_info.add_field(
-                        field, NullFunc, particle_type = particle_type,
-                        convert_function=cf, take_log=False, units=r"Unknown")
-            else:
-                mylog.debug("Adding known field %s to list of fields", field)
-                self.parameter_file.field_info[field] = field_info[field]
-
-    def _setup_derived_fields(self):
-        self.derived_field_list = []
-        self.filtered_particle_types = []
-        fc = self._derived_fields_to_check()
-        self._derived_fields_add(fc)
-
-    def _setup_filtered_type(self, filter):
-        if not filter.available(self.derived_field_list):
-            return False
-        fi = self.parameter_file.field_info
-        fd = self.parameter_file.field_dependencies
-        available = False
-        for fn in self.derived_field_list:
-            if fn[0] == filter.filtered_type:
-                # Now we can add this
-                available = True
-                self.derived_field_list.append(
-                    (filter.name, fn[1]))
-                fi[filter.name, fn[1]] = filter.wrap_func(fn, fi[fn])
-                # Now we append the dependencies
-                fd[filter.name, fn[1]] = fd[fn]
-        if available:
-            self.parameter_file.particle_types += (filter.name,)
-            self.filtered_particle_types.append(filter.name)
-            self._setup_particle_types([filter.name])
-        return available
-
-    def _derived_fields_to_check(self):
-        fi = self.parameter_file.field_info
-        # First we construct our list of fields to check
-        fields_to_check = []
-        for field in fi:
-            finfo = fi[field]
-            # Explicitly defined
-            if isinstance(field, tuple):
-                fields_to_check.append(field)
-                continue
-            # This one is implicity defined for all particle or fluid types.
-            # So we check each.
-            if not finfo.particle_type:
-                fields_to_check.append(field)
-                continue
-            # We do a special case for 'all' later
-            new_fields = []
-            for pt in self.parameter_file.particle_types:
-                new_fi = copy.copy(finfo)
-                new_fi.name = (pt, new_fi.name)
-                fi[new_fi.name] = new_fi
-                new_fields.append(new_fi.name)
-            fields_to_check += new_fields
-        return fields_to_check
-
-    def _derived_fields_add(self, fields_to_check = None):
-        if fields_to_check is None:
-            fields_to_check = []
-        fi = self.parameter_file.field_info
-        self._check_later = []
-        for field in fields_to_check:
-            try:
-                fd = fi[field].get_dependencies(pf = self.parameter_file)
-            except Exception as e:
-                self._check_later.append(field)
-                if type(e) != YTFieldNotFound:
-                    mylog.debug("Raises %s during field %s detection.",
-                                str(type(e)), field)
-                continue
-            missing = False
-            # This next bit checks that we can't somehow generate everything.
-            # We also manually update the 'requested' attribute
-            requested = []
-            for f in fd.requested:
-                if (field[0], f) in self.field_list:
-                    requested.append( (field[0], f) )
-                elif f in self.field_list:
-                    requested.append( f )
-                elif isinstance(f, tuple) and f[1] in self.field_list:
-                    requested.append( f )
-                else:
-                    missing = True
-                    break
-            if not missing: self.derived_field_list.append(field)
-            fd.requested = set(requested)
-            self.parameter_file.field_dependencies[field] = fd
-            if not fi[field].particle_type and not isinstance(field, tuple):
-                # Manually hardcode to 'gas'
-                self.parameter_file.field_dependencies["gas", field] = fd
-        for field in self.field_list:
-            if field not in self.derived_field_list:
-                self.derived_field_list.append(field)
-
-    # Now all the object related stuff
-    def all_data(self, find_max=False):
-        pf = self.parameter_file
-        if find_max: c = self.find_max("Density")[1]
-        else: c = (pf.domain_right_edge + pf.domain_left_edge)/2.0
-        return self.region(c,
-            pf.domain_left_edge, pf.domain_right_edge)
-
-    def _initialize_data_storage(self):
-        if not ytcfg.getboolean('yt','serialize'): return
-        fn = self.pf.storage_filename
-        if fn is None:
-            if os.path.isfile(os.path.join(self.directory,
-                                "%s.yt" % self.pf.unique_identifier)):
-                fn = os.path.join(self.directory,"%s.yt" % self.pf.unique_identifier)
-            else:
-                fn = os.path.join(self.directory,
-                        "%s.yt" % self.parameter_file.basename)
-        dir_to_check = os.path.dirname(fn)
-        if dir_to_check == '':
-            dir_to_check = '.'
-        # We have four options:
-        #    Writeable, does not exist      : create, open as append
-        #    Writeable, does exist          : open as append
-        #    Not writeable, does not exist  : do not attempt to open
-        #    Not writeable, does exist      : open as read-only
-        exists = os.path.isfile(fn)
-        if not exists:
-            writeable = os.access(dir_to_check, os.W_OK)
-        else:
-            writeable = os.access(fn, os.W_OK)
-        writeable = writeable and not ytcfg.getboolean('yt','onlydeserialize')
-        # We now have our conditional stuff
-        self.comm.barrier()
-        if not writeable and not exists: return
-        if writeable:
-            try:
-                if not exists: self.__create_data_file(fn)
-                self._data_mode = 'a'
-            except IOError:
-                self._data_mode = None
-                return
-        else:
-            self._data_mode = 'r'
-
-        self.__data_filename = fn
-        self._data_file = h5py.File(fn, self._data_mode)
-
-    def __create_data_file(self, fn):
-        # Note that this used to be parallel_root_only; it no longer is,
-        # because we have better logic to decide who owns the file.
-        f = h5py.File(fn, 'a')
-        f.close()
-
-    def _setup_data_io(self):
-        if getattr(self, "io", None) is not None: return
-        self.io = io_registry[self.data_style](self.parameter_file)
-
-    def _save_data(self, array, node, name, set_attr=None, force=False, passthrough = False):
-        """
-        Arbitrary numpy data will be saved to the region in the datafile
-        described by *node* and *name*.  If data file does not exist, it throws
-        no error and simply does not save.
-        """
-
-        if self._data_mode != 'a': return
-        try:
-            node_loc = self._data_file[node]
-            if name in node_loc and force:
-                mylog.info("Overwriting node %s/%s", node, name)
-                del self._data_file[node][name]
-            elif name in node_loc and passthrough:
-                return
-        except:
-            pass
-        myGroup = self._data_file['/']
-        for q in node.split('/'):
-            if q: myGroup = myGroup.require_group(q)
-        arr = myGroup.create_dataset(name,data=array)
-        if set_attr is not None:
-            for i, j in set_attr.items(): arr.attrs[i] = j
-        self._data_file.flush()
-
-    def _reload_data_file(self, *args, **kwargs):
-        if self._data_file is None: return
-        self._data_file.close()
-        del self._data_file
-        self._data_file = h5py.File(self.__data_filename, self._data_mode)
-
-    save_data = parallel_splitter(_save_data, _reload_data_file)
-
-    def _get_data_reader_dict(self):
-        dd = { 'pf' : self.parameter_file, # Already weak
-               'hierarchy': weakref.proxy(self) }
-        return dd
-
-    def _reset_save_data(self,round_robin=False):
-        if round_robin:
-            self.save_data = self._save_data
-        else:
-            self.save_data = parallel_splitter(self._save_data, self._reload_data_file)
-
-    def save_object(self, obj, name):
-        """
-        Save an object (*obj*) to the data_file using the Pickle protocol,
-        under the name *name* on the node /Objects.
-        """
-        s = cPickle.dumps(obj, protocol=-1)
-        self.save_data(np.array(s, dtype='c'), "/Objects", name, force = True)
-
-    def load_object(self, name):
-        """
-        Load and return and object from the data_file using the Pickle protocol,
-        under the name *name* on the node /Objects.
-        """
-        obj = self.get_data("/Objects", name)
-        if obj is None:
-            return
-        obj = cPickle.loads(obj.value)
-        if iterable(obj) and len(obj) == 2:
-            obj = obj[1] # Just the object, not the pf
-        if hasattr(obj, '_fix_pickle'): obj._fix_pickle()
-        return obj
-
-    def get_data(self, node, name):
-        """
-        Return the dataset with a given *name* located at *node* in the
-        datafile.
-        """
-        if self._data_file == None:
-            return None
-        if node[0] != "/": node = "/%s" % node
-
-        myGroup = self._data_file['/']
-        for group in node.split('/'):
-            if group:
-                if group not in myGroup:
-                    return None
-                myGroup = myGroup[group]
-        if name not in myGroup:
-            return None
-
-        full_name = "%s/%s" % (node, name)
-        try:
-            return self._data_file[full_name][:]
-        except TypeError:
-            return self._data_file[full_name]
-
-    def _close_data_file(self):
-        if self._data_file:
-            self._data_file.close()
-            del self._data_file
-            self._data_file = None
-
-    def find_max(self, field):
-        """
-        Returns (value, center) of location of maximum for a given field.
-        """
-        mylog.debug("Searching for maximum value of %s", field)
-        source = self.all_data()
-        max_val, maxi, mx, my, mz = \
-            source.quantities["MaxLocation"](field)
-        mylog.info("Max Value is %0.5e at %0.16f %0.16f %0.16f", 
-              max_val, mx, my, mz)
-        return max_val, np.array([mx, my, mz], dtype="float64")
-
-    def _add_object_class(self, name, class_name, base, dd):
-        self.object_types.append(name)
-        obj = type(class_name, (base,), dd)
-        setattr(self, name, obj)
-
-    def _split_fields(self, fields):
-        # This will split fields into either generated or read fields
-        fields_to_read, fields_to_generate = [], []
-        for ftype, fname in fields:
-            if fname in self.field_list or (ftype, fname) in self.field_list:
-                fields_to_read.append((ftype, fname))
-            else:
-                fields_to_generate.append((ftype, fname))
-        return fields_to_read, fields_to_generate
-
-    def _read_particle_fields(self, fields, dobj, chunk = None):
-        if len(fields) == 0: return {}, []
-        selector = dobj.selector
-        if chunk is None:
-            self._identify_base_chunk(dobj)
-        fields_to_return = {}
-        fields_to_read, fields_to_generate = self._split_fields(fields)
-        if len(fields_to_read) == 0:
-            return {}, fields_to_generate
-        fields_to_return = self.io._read_particle_selection(
-            self._chunk_io(dobj, cache = False),
-            selector,
-            fields_to_read)
-        for field in fields_to_read:
-            ftype, fname = field
-            finfo = self.pf._get_field_info(*field)
-            conv_factor = finfo._convert_function(self)
-            np.multiply(fields_to_return[field], conv_factor,
-                        fields_to_return[field])
-        return fields_to_return, fields_to_generate
-
-    def _read_fluid_fields(self, fields, dobj, chunk = None):
-        if len(fields) == 0: return {}, []
-        selector = dobj.selector
-        if chunk is None:
-            self._identify_base_chunk(dobj)
-            chunk_size = dobj.size
-        else:
-            chunk_size = chunk.data_size
-        fields_to_return = {}
-        fields_to_read, fields_to_generate = self._split_fields(fields)
-        if len(fields_to_read) == 0:
-            return {}, fields_to_generate
-        fields_to_return = self.io._read_fluid_selection(
-            self._chunk_io(dobj, cache = False),
-            selector,
-            fields_to_read,
-            chunk_size)
-        for field in fields_to_read:
-            ftype, fname = field
-            finfo = self.pf._get_field_info(*field)
-            conv_factor = finfo._convert_function(self)
-            np.multiply(fields_to_return[field], conv_factor,
-                        fields_to_return[field])
-        #mylog.debug("Don't know how to read %s", fields_to_generate)
-        return fields_to_return, fields_to_generate
-
-
->>>>>>> 01f85390
+
     def _chunk(self, dobj, chunking_style, ngz = 0, **kwargs):
         # A chunk is either None or (grids, size)
         if dobj._current_chunk is None:
@@ -685,4 +210,4 @@
                 chunk, self.preload_fields) or {}
         g = self.queue.pop(0)
         g._initialize_cache(self.cache.pop(g.id, {}))
-        return g
+        return g