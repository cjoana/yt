"""
Fixed resolution buffer support, along with a primitive image analysis tool.



"""

#-----------------------------------------------------------------------------
# Copyright (c) 2013, yt Development Team.
#
# Distributed under the terms of the Modified BSD License.
#
# The full license is in the file COPYING.txt, distributed with this software.
#-----------------------------------------------------------------------------

from yt.funcs import *
from yt.utilities.definitions import \
    x_dict, \
    y_dict, \
    axis_names
from .volume_rendering.api import off_axis_projection
from image_writer import write_fits
from yt.data_objects.image_array import ImageArray
import _MPL
import numpy as np
import weakref

class FixedResolutionBuffer(object):
    r"""
    FixedResolutionBuffer(data_source, bounds, buff_size, antialias = True)

    This accepts a 2D data object, such as a Projection or Slice, and
    implements a protocol for generating a pixelized, fixed-resolution
    image buffer.

    yt stores 2D AMR data internally as a set of 2D coordinates and the
    half-width of individual pixels.  Converting this to an image buffer
    requires a deposition step, where individual variable-resolution pixels
    are deposited into a buffer of some resolution, to create an image.
    This object is an interface to that pixelization step: it can deposit
    multiple fields.  It acts as a standard AMRData object, such that
    dict-style access returns an image of a given field.

    Parameters
    ----------
    data_source : :class:`yt.data_objects.data_containers.AMRProjBase` or :class:`yt.data_objects.data_containers.AMRSliceBase`
        This is the source to be pixelized, which can be a projection or a
        slice.  (For cutting planes, see
        `yt.visualization.fixed_resolution.ObliqueFixedResolutionBuffer`.)
    bounds : sequence of floats
        Bounds are the min and max in the image plane that we want our
        image to cover.  It's in the order of (xmin, xmax, ymin, ymax),
        where the coordinates are all in the appropriate code units.
    buff_size : sequence of ints
        The size of the image to generate.
    antialias : boolean
        This can be true or false.  It determines whether or not sub-pixel
        rendering is used during data deposition.
    periodic : boolean
        This can be true or false, and governs whether the pixelization
        will span the domain boundaries.

    See Also
    --------
    :class:`yt.visualization.fixed_resolution.ObliqueFixedResolutionBuffer` : A similar object,
                                                     used for cutting
                                                     planes.

    Examples
    --------
    To make a projection and then several images, you can generate a
    single FRB and then access multiple fields:

    >>> proj = pf.h.proj(0, "Density")
    >>> frb1 = FixedResolutionBuffer(proj, (0.2, 0.3, 0.4, 0.5),
                    (1024, 1024))
    >>> print frb1["Density"].max()
    1.0914e-9
    >>> print frb1["Temperature"].max()
    104923.1
    """
    _exclude_fields = ('pz','pdz','dx','x','y','z')
    def __init__(self, data_source, bounds, buff_size, antialias = True,
                 periodic = False):
        self.data_source = data_source
        self.pf = data_source.pf
        self.bounds = bounds
        self.buff_size = buff_size
        self.antialias = antialias
        self.data = {}
        self.axis = data_source.axis
        self.periodic = periodic

        h = getattr(data_source, "hierarchy", None)
        if h is not None:
            h.plots.append(weakref.proxy(self))

        # Handle periodicity, just in case
        if self.data_source.axis < 3:
            DLE = self.pf.domain_left_edge
            DRE = self.pf.domain_right_edge
            DD = float(self.periodic)*(DRE - DLE)
            axis = self.data_source.axis
            xax = x_dict[axis]
            yax = y_dict[axis]
            self._period = (DD[xax], DD[yax])
            self._edges = ( (DLE[xax], DRE[xax]), (DLE[yax], DRE[yax]) )
        
    def keys(self):
        return self.data.keys()
    
    def __delitem__(self, item):
        del self.data[item]
    
    def __getitem__(self, item):
        if item in self.data: return self.data[item]
        mylog.info("Making a fixed resolution buffer of (%s) %d by %d" % \
            (item, self.buff_size[0], self.buff_size[1]))
        buff = _MPL.Pixelize(self.data_source['px'],
                             self.data_source['py'],
                             self.data_source['pdx'],
                             self.data_source['pdy'],
                             self.data_source[item],
                             self.buff_size[0], self.buff_size[1],
                             self.bounds, int(self.antialias),
                             self._period, int(self.periodic),
                             ).transpose()
        ia = ImageArray(buff, info=self._get_info(item))
        self[item] = ia
        return ia 

    def __setitem__(self, item, val):
        self.data[item] = val

    def _get_data_source_fields(self):
        exclude = self.data_source._key_fields + list(self._exclude_fields)
        for f in self.data_source.fields:
            if f not in exclude:
                self[f]

    def _get_info(self, item):
        info = {}
        info['data_source'] = self.data_source.__str__()  
        info['axis'] = self.data_source.axis
        info['field'] = str(item)
        info['units'] = self.data_source.pf.field_info[item].get_units()
        info['xlim'] = self.bounds[:2]
        info['ylim'] = self.bounds[2:]
        info['length_to_cm'] = self.data_source.pf['cm']
        info['projected_units'] = \
                self.data_source.pf.field_info[item].get_projected_units()
        info['center'] = self.data_source.center
        
        try:
            info['coord'] = self.data_source.coord
        except AttributeError:
            pass
        
        try:
            info['weight_field'] = self.data_source.weight_field
        except AttributeError:
            pass
        
        info['label'] = self.data_source.pf.field_info[item].display_name
        if info['label'] is None:
            info['label'] = r'$\rm{'+item.replace('_','\/').title()+r'}$'
        elif info['label'].find('$') == -1:
            info['label'] = info['label'].replace(' ','\/')
            info['label'] = r'$\rm{'+info['label']+r'}$'
        
        # Try to determine the units of the data
        units = None
        if self.data_source._type_name in ("slice", "cutting"):
            units = info['units']
        elif self.data_source._type_name in ("proj", "overlap_proj"):
            if (self.data_source.weight_field is not None or
                self.data_source.proj_style == "mip"):
                units = info['units']
            else:
                units = info['projected_units']
        
        if units is None or units == '':
            pass
        else:
            info['label'] += r'$\/\/('+units+r')$'
        

        return info

    def convert_to_pixel(self, coords):
        r"""This function converts coordinates in code-space to pixel-space.

        Parameters
        ----------
        coords : sequence of array_like
            This is (x_coord, y_coord).  Because of the way the math is done,
            these can both be arrays.

        Returns
        -------
        output : sequence of array_like
            This returns px_coord, py_coord

        """
        dpx = (self.bounds[1]-self.bounds[0])/self.buff_size[0]
        dpy = (self.bounds[3]-self.bounds[2])/self.buff_size[1]
        px = (coords[0] - self.bounds[0])/dpx
        py = (coords[1] - self.bounds[2])/dpy
        return (px, py)

    def convert_distance_x(self, distance):
        r"""This function converts code-space distance into pixel-space
        distance in the x-coordiante.

        Parameters
        ----------
        distance : array_like
            This is x-distance in code-space you would like to convert.

        Returns
        -------
        output : array_like
            The return value is the distance in the y-pixel coordinates.

        """
        dpx = (self.bounds[1]-self.bounds[0])/self.buff_size[0]
        return distance/dpx
        
    def convert_distance_y(self, distance):
        r"""This function converts code-space distance into pixel-space
        distance in the y-coordiante.

        Parameters
        ----------
        distance : array_like
            This is y-distance in code-space you would like to convert.

        Returns
        -------
        output : array_like
            The return value is the distance in the x-pixel coordinates.

        """
        dpy = (self.bounds[3]-self.bounds[2])/self.buff_size[1]
        return distance/dpy

    def export_hdf5(self, filename, fields = None):
        r"""Export a set of fields to a set of HDF5 datasets.

        This function will export any number of fields into datasets in a new
        HDF5 file.
        
        Parameters
        ----------
        filename : string
            This file will be opened in "append" mode.
        fields : list of strings
            These fields will be pixelized and output.
        """
        import h5py
        if fields is None: fields = self.data.keys()
        output = h5py.File(filename, "a")
        for field in fields:
            output.create_dataset(field,data=self[field])
        output.close()

    def export_fits(self, filename_prefix, fields=None, clobber=False,
<<<<<<< HEAD
                    other_keys=None, gzip_file=False, units="1",
                    sky_center=(0.0,0.0), D_A=None):
=======
                    other_keys=None, units="cm", sky_center=(0.0,0.0), D_A=None):
>>>>>>> 2542b6a8

        """
        This will export a set of FITS images of either the fields specified
        or all the fields already in the object.  The output filename is
        *filename_prefix*. If clobber is set to True, this will overwrite any
        existing FITS file.

        This requires the *pyfits* module, which is a standalone module
        provided by STSci to interface with FITS-format files, and is also
        part of AstroPy.
        """
        r"""Export a set of pixelized fields to a FITS file.

        This will export a set of FITS images of either the fields specified
        or all the fields already in the object.

        Parameters
        ----------
        filename_prefix : string
            This prefix will be prepended to the FITS file name.
        fields : list of strings
            These fields will be pixelized and output.
        clobber : boolean
            If the file exists, this governs whether we will overwrite.
        other_keys : dictionary, optional
            A set of header keys and values to write into the FITS header.
<<<<<<< HEAD
        gzip_file : boolean, optional
            Gzip the file after writing, default False
        units : string, optional
            The length units that the coordinates are written in, default '1'.
            If units are set to "sky" then assume that sky coordinates are
            requested.
        sky_center : array_like, optional
            Center of the image in (ra,dec) in degrees if sky coordinates are
            requested.
        D_A : float or tuple, optional
            Angular diameter distance, given in code units as a float or
            a tuple containing the value and the length unit. Required if
            using sky coordinates.
        """

        try:
            import pyfits
        except:
            try:
                import astropy.io.fits as pyfits
            except:
                mylog.error("You don't have pyFITS or AstroPy installed!")
                
        from os import system

        if units == "deg" and D_A is None:
            mylog.error("Sky coordinates require an angular diameter distance. Please specify D_A.")

=======
        units : string, optional
            the length units that the coordinates are written in, default 'cm'
            If units are set to "deg" then assume that sky coordinates are
            requested.
        sky_center : array_like, optional
            Center of the image in (ra,dec) in degrees if sky coordinates
            (units="deg") are requested.
        D_A : float or tuple, optional
            Angular diameter distance, given in code units as a float or
            a tuple containing the value and the length unit. Required if
            using sky coordinates.                                                                                            
        """

        if units == "deg" and D_A is None:
            mylog.error("Sky coordinates require an angular diameter distance. Please specify D_A.")    
>>>>>>> 2542b6a8
        if iterable(D_A):
            dist = D_A[0]/self.pf.units[D_A[1]]
        else:
            dist = D_A
<<<<<<< HEAD
=======

        if other_keys is None:
            hdu_keys = {}
        else:
            hdu_keys = other_keys
            
>>>>>>> 2542b6a8
        extra_fields = ['x','y','z','px','py','pz','pdx','pdy','pdz','weight_field']
        if fields is None: 
            fields = [field for field in self.data_source.fields 
                      if field not in extra_fields]

        coords = {}
        nx, ny = self.buff_size
        dx = (self.bounds[1]-self.bounds[0])/nx
        dy = (self.bounds[3]-self.bounds[2])/ny
<<<<<<< HEAD
        if units == "sky":
            dx = np.rad2deg(dx/dist)
            dy = np.rad2deg(dy/dist)
        else:
            dx *= self.pf.units[units]
            dy *= self.pf.units[units]
            xmin = self.bounds[0]*self.pf.units[units]
            ymin = self.bounds[2]*self.pf.units[units]
        simtime = self.pf.current_time

        hdus = [pyfits.PrimaryHDU()]

        print "HAHAH"
=======
        if units == "deg":  
            coords["dx"] = -np.rad2deg(dx/dist)
            coords["dy"] = np.rad2deg(dy/dist)
            coords["xctr"] = sky_center[0]
            coords["yctr"] = sky_center[1]
            hdu_keys["MTYPE1"] = "EQPOS"
            hdu_keys["MFORM1"] = "RA,DEC"
            hdu_keys["CTYPE1"] = "RA---TAN"
            hdu_keys["CTYPE2"] = "DEC--TAN"
        else:
            coords["dx"] = dx*self.pf.units[units]
            coords["dy"] = dy*self.pf.units[units]
            coords["xctr"] = 0.5*(self.bounds[0]+self.bounds[1])*self.pf.units[units]
            coords["yctr"] = 0.5*(self.bounds[2]+self.bounds[3])*self.pf.units[units]
        coords["units"] = units
>>>>>>> 2542b6a8
        
        hdu_keys["Time"] = self.pf.current_time

<<<<<<< HEAD
            hdu = pyfits.ImageHDU(self[field])
                
            if self.data_source.has_key('weight_field'):
                weightname = self.data_source._weight
                if weightname is not None:
                    hdu.header.update("Weight", weightname)
                    
            hdu.header.update("Field", field)
            hdu.header.update("Time", simtime)

            if units == "sky":
                hdu.header.update("MTYPE1", "EQPOS")
                hdu.header.update("MFORM1", "RA,DEC")
                hdu.header.update("CTYPE1", "RA---TAN")
                hdu.header.update("CTYPE2", "DEC--TAN")
                hdu.header.update("CRPIX1", 0.5*(nx+1))
                hdu.header.update("CRPIX2", 0.5*(ny+1))
                hdu.header.update("CRVAL1", sky_center[0])
                hdu.header.update("CRVAL2", sky_center[1])
                hdu.header.update("CUNIT1", "deg")
                hdu.header.update("CUNIT2", "deg")
                hdu.header.update("CDELT1", -dx)
                hdu.header.update("CDELT2", dy)
            else:
                hdu.header.update('CTYPE1', "LINEAR")
                hdu.header.update('CTYPE2', "LINEAR")
                hdu.header.update('CUNIT1', units)
                hdu.header.update('CUNIT2', units)
                hdu.header.update('CRPIX1', 0.5)
                hdu.header.update('CRPIX2', 0.5)
                hdu.header.update('CRVAL1', xmin)
                hdu.header.update('CRVAL2', ymin)
                hdu.header.update('CDELT1', dx)
                hdu.header.update('CDELT2', dy)
                                                                    
            if other_keys is not None:

                for k,v in other_keys.items() :

                    hdu.header.update(k,v)

            hdus.append(hdu)
            
        hdulist = pyfits.HDUList(hdus)

        hdulist.writeto("%s.fits" % (filename_prefix), clobber=clobber)

        print "YOURMOM"
        
        if gzip_file:
            clob = ""
            if (clobber) : clob = "-f"
            system("gzip "+clob+" %s.fits" % (filename_prefix))

        print "pffft"
        
=======
        data = dict([(field,self[field]) for field in fields])
        write_fits(data, filename_prefix, clobber=clobber, coords=coords,
                   other_keys=hdu_keys)
                
>>>>>>> 2542b6a8
    def open_in_ds9(self, field, take_log=True):
        """
        This will open a given field in the DS9 viewer.

        Displaying fields can often be much easier in an interactive viewer,
        particularly one as versatile as DS9.  This function will pixelize a
        field and export it to an interactive DS9 package.  This requires the
        *numdisplay* package, which is a simple download from STSci.
        Furthermore, it presupposed that it can connect to DS9 -- that is, that
        DS9 is already open.

        Parameters
        ----------
        field : strings
            This field will be pixelized and displayed.
        take_log : boolean
            DS9 seems to have issues with logging fields in-memory.  This will
            pre-log the field before sending it to DS9.
        """
        import numdisplay
        numdisplay.open()
        if take_log: data=np.log10(self[field])
        else: data=self[field]
        numdisplay.display(data)    

    @property
    def limits(self):
        rv = dict(x = None, y = None, z = None)
        xax = x_dict[self.axis]
        yax = y_dict[self.axis]
        xn = axis_names[xax]
        yn = axis_names[yax]
        rv[xn] = (self.bounds[0], self.bounds[1])
        rv[yn] = (self.bounds[2], self.bounds[3])
        return rv

class ObliqueFixedResolutionBuffer(FixedResolutionBuffer):
    """
    This object is a subclass of :class:`yt.visualization.fixed_resolution.FixedResolutionBuffer`
    that supports non-aligned input data objects, primarily cutting planes.
    """
    def __getitem__(self, item):
        if item in self.data: return self.data[item]
        indices = np.argsort(self.data_source['dx'])[::-1]
        buff = _MPL.CPixelize( self.data_source['x'],   self.data_source['y'],   self.data_source['z'],
                               self.data_source['px'],  self.data_source['py'],
                               self.data_source['pdx'], self.data_source['pdy'], self.data_source['pdz'],
                               self.data_source.center, self.data_source._inv_mat, indices,
                               self.data_source[item],
                               self.buff_size[0], self.buff_size[1],
                               self.bounds).transpose()
        ia = ImageArray(buff, info=self._get_info(item))
        self[item] = ia
        return ia 


class OffAxisProjectionFixedResolutionBuffer(FixedResolutionBuffer):
    def __init__(self, data_source, bounds, buff_size, antialias = True,                                                         
                 periodic = False):
        self.data = {}
        FixedResolutionBuffer.__init__(self, data_source, bounds, buff_size, antialias, periodic)

    def __getitem__(self, item):
        if item in self.data: return self.data[item]
        mylog.info("Making a fixed resolutuion buffer of (%s) %d by %d" % \
            (item, self.buff_size[0], self.buff_size[1]))
        ds = self.data_source
        width = (self.bounds[1] - self.bounds[0],
                 self.bounds[3] - self.bounds[2],
                 self.bounds[5] - self.bounds[4])
        buff = off_axis_projection(ds.pf, ds.center, ds.normal_vector,
                                   width, ds.resolution, item,
                                   weight=ds.weight_field, volume=ds.volume,
                                   no_ghost=ds.no_ghost, interpolated=ds.interpolated,
                                   north_vector=ds.north_vector)
        ia = ImageArray(buff.swapaxes(0,1), info=self._get_info(item))
        self[item] = ia
        return ia 

<|MERGE_RESOLUTION|>--- conflicted
+++ resolved
@@ -265,23 +265,7 @@
         output.close()
 
     def export_fits(self, filename_prefix, fields=None, clobber=False,
-<<<<<<< HEAD
-                    other_keys=None, gzip_file=False, units="1",
-                    sky_center=(0.0,0.0), D_A=None):
-=======
                     other_keys=None, units="cm", sky_center=(0.0,0.0), D_A=None):
->>>>>>> 2542b6a8
-
-        """
-        This will export a set of FITS images of either the fields specified
-        or all the fields already in the object.  The output filename is
-        *filename_prefix*. If clobber is set to True, this will overwrite any
-        existing FITS file.
-
-        This requires the *pyfits* module, which is a standalone module
-        provided by STSci to interface with FITS-format files, and is also
-        part of AstroPy.
-        """
         r"""Export a set of pixelized fields to a FITS file.
 
         This will export a set of FITS images of either the fields specified
@@ -297,65 +281,40 @@
             If the file exists, this governs whether we will overwrite.
         other_keys : dictionary, optional
             A set of header keys and values to write into the FITS header.
-<<<<<<< HEAD
-        gzip_file : boolean, optional
-            Gzip the file after writing, default False
-        units : string, optional
-            The length units that the coordinates are written in, default '1'.
-            If units are set to "sky" then assume that sky coordinates are
-            requested.
-        sky_center : array_like, optional
-            Center of the image in (ra,dec) in degrees if sky coordinates are
-            requested.
-        D_A : float or tuple, optional
-            Angular diameter distance, given in code units as a float or
-            a tuple containing the value and the length unit. Required if
-            using sky coordinates.
-        """
-
-        try:
-            import pyfits
-        except:
-            try:
-                import astropy.io.fits as pyfits
-            except:
-                mylog.error("You don't have pyFITS or AstroPy installed!")
-                
-        from os import system
-
-        if units == "deg" and D_A is None:
-            mylog.error("Sky coordinates require an angular diameter distance. Please specify D_A.")
-
-=======
         units : string, optional
             the length units that the coordinates are written in, default 'cm'
             If units are set to "deg" then assume that sky coordinates are
-            requested.
         sky_center : array_like, optional
             Center of the image in (ra,dec) in degrees if sky coordinates
             (units="deg") are requested.
         D_A : float or tuple, optional
             Angular diameter distance, given in code units as a float or
             a tuple containing the value and the length unit. Required if
-            using sky coordinates.                                                                                            
-        """
+            using sky coordinates.
+        """
+
+        try:
+            import astropy.io.fits as pyfits
+        except:
+            mylog.error("You don't have AstroPy installed!")
+            raise ImportError
+        
+        from os import system
 
         if units == "deg" and D_A is None:
             mylog.error("Sky coordinates require an angular diameter distance. Please specify D_A.")    
->>>>>>> 2542b6a8
+            raise ValueError
+    
         if iterable(D_A):
             dist = D_A[0]/self.pf.units[D_A[1]]
         else:
             dist = D_A
-<<<<<<< HEAD
-=======
 
         if other_keys is None:
             hdu_keys = {}
         else:
             hdu_keys = other_keys
-            
->>>>>>> 2542b6a8
+
         extra_fields = ['x','y','z','px','py','pz','pdx','pdy','pdz','weight_field']
         if fields is None: 
             fields = [field for field in self.data_source.fields 
@@ -365,21 +324,6 @@
         nx, ny = self.buff_size
         dx = (self.bounds[1]-self.bounds[0])/nx
         dy = (self.bounds[3]-self.bounds[2])/ny
-<<<<<<< HEAD
-        if units == "sky":
-            dx = np.rad2deg(dx/dist)
-            dy = np.rad2deg(dy/dist)
-        else:
-            dx *= self.pf.units[units]
-            dy *= self.pf.units[units]
-            xmin = self.bounds[0]*self.pf.units[units]
-            ymin = self.bounds[2]*self.pf.units[units]
-        simtime = self.pf.current_time
-
-        hdus = [pyfits.PrimaryHDU()]
-
-        print "HAHAH"
-=======
         if units == "deg":  
             coords["dx"] = -np.rad2deg(dx/dist)
             coords["dy"] = np.rad2deg(dy/dist)
@@ -395,73 +339,13 @@
             coords["xctr"] = 0.5*(self.bounds[0]+self.bounds[1])*self.pf.units[units]
             coords["yctr"] = 0.5*(self.bounds[2]+self.bounds[3])*self.pf.units[units]
         coords["units"] = units
->>>>>>> 2542b6a8
         
         hdu_keys["Time"] = self.pf.current_time
 
-<<<<<<< HEAD
-            hdu = pyfits.ImageHDU(self[field])
-                
-            if self.data_source.has_key('weight_field'):
-                weightname = self.data_source._weight
-                if weightname is not None:
-                    hdu.header.update("Weight", weightname)
-                    
-            hdu.header.update("Field", field)
-            hdu.header.update("Time", simtime)
-
-            if units == "sky":
-                hdu.header.update("MTYPE1", "EQPOS")
-                hdu.header.update("MFORM1", "RA,DEC")
-                hdu.header.update("CTYPE1", "RA---TAN")
-                hdu.header.update("CTYPE2", "DEC--TAN")
-                hdu.header.update("CRPIX1", 0.5*(nx+1))
-                hdu.header.update("CRPIX2", 0.5*(ny+1))
-                hdu.header.update("CRVAL1", sky_center[0])
-                hdu.header.update("CRVAL2", sky_center[1])
-                hdu.header.update("CUNIT1", "deg")
-                hdu.header.update("CUNIT2", "deg")
-                hdu.header.update("CDELT1", -dx)
-                hdu.header.update("CDELT2", dy)
-            else:
-                hdu.header.update('CTYPE1', "LINEAR")
-                hdu.header.update('CTYPE2', "LINEAR")
-                hdu.header.update('CUNIT1', units)
-                hdu.header.update('CUNIT2', units)
-                hdu.header.update('CRPIX1', 0.5)
-                hdu.header.update('CRPIX2', 0.5)
-                hdu.header.update('CRVAL1', xmin)
-                hdu.header.update('CRVAL2', ymin)
-                hdu.header.update('CDELT1', dx)
-                hdu.header.update('CDELT2', dy)
-                                                                    
-            if other_keys is not None:
-
-                for k,v in other_keys.items() :
-
-                    hdu.header.update(k,v)
-
-            hdus.append(hdu)
-            
-        hdulist = pyfits.HDUList(hdus)
-
-        hdulist.writeto("%s.fits" % (filename_prefix), clobber=clobber)
-
-        print "YOURMOM"
-        
-        if gzip_file:
-            clob = ""
-            if (clobber) : clob = "-f"
-            system("gzip "+clob+" %s.fits" % (filename_prefix))
-
-        print "pffft"
-        
-=======
         data = dict([(field,self[field]) for field in fields])
         write_fits(data, filename_prefix, clobber=clobber, coords=coords,
                    other_keys=hdu_keys)
-                
->>>>>>> 2542b6a8
+
     def open_in_ds9(self, field, take_log=True):
         """
         This will open a given field in the DS9 viewer.
