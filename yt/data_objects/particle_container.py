"""
This is a particle container that provides no indexing information.




"""

#-----------------------------------------------------------------------------
# Copyright (c) 2013, yt Development Team.
#
# Distributed under the terms of the Modified BSD License.
#
# The full license is in the file COPYING.txt, distributed with this software.
#-----------------------------------------------------------------------------

import contextlib

from yt.data_objects.data_containers import \
    YTFieldData, \
    YTSelectionContainer
from yt.funcs import \
    ensure_list
from yt.utilities.exceptions import \
    YTNonIndexedDataContainer, \
    YTDataSelectorNotImplemented

def _non_indexed(name):
    def _func_non_indexed(self, *args, **kwargs):
        raise YTNonIndexedDataContainer(self)
    return _func_non_indexed

class ParticleContainer(YTSelectionContainer):
    _spatial = False
    _type_name = 'particle_container'
    _skip_add = True
    _con_args = ('base_region', 'data_files', 'overlap_files')

    def __init__(self, base_region, data_files, overlap_files = [], 
                 domain_id = -1):
        self.field_data = YTFieldData()
        self.field_parameters = {}
        self.data_files = ensure_list(data_files)
        self.overlap_files = ensure_list(overlap_files)
        self.ds = self.data_files[0].ds
        self._last_mask = None
        self._last_selector_id = None
        self._current_particle_type = 'all'
        # self._current_fluid_type = self.ds.default_fluid_type
        if hasattr(base_region, "base_selector"):
            self.base_selector = base_region.base_selector
            self.base_region = base_region.base_region
        else:
            self.base_region = base_region
            self.base_selector = base_region.selector
        self._octree = None
        self._temp_spatial = False
        if isinstance(base_region, ParticleContainer):
            self._temp_spatial = base_region._temp_spatial
            self._octree = base_region._octree
        # To ensure there are not domains if global octree not used
        self.domain_id = -1
            
    @property
    def selector(self):
        raise YTDataSelectorNotImplemented(self.oc_type_name)

    def select_particles(self, selector, x, y, z):
        mask = selector.select_points(x,y,z)
        return mask

    @contextlib.contextmanager
    def _expand_data_files(self):
        old_data_files = self.data_files
        old_overlap_files = self.overlap_files
        self.data_files = list(set(self.data_files + self.overlap_files))
        self.data_files.sort()
        self.overlap_files = []
        yield self
        self.data_files = old_data_files
        self.overlap_files = old_overlap_files

<<<<<<< HEAD
=======
    def retrieve_ghost_zones(self, ngz, coarse_ghosts = False):
        gz_oct = self.octree.retrieve_ghost_zones(ngz, coarse_ghosts = coarse_ghosts)
        gz = ParticleContainer(gz_oct.base_region, gz_oct.data_files,
                               overlap_files = gz_oct.overlap_files,
                               selector_mask = gz_oct.selector_mask,
                               domain_id = gz_oct.domain_id)
        gz._octree = gz_oct
        return gz

>>>>>>> 3a01e85a
    select_blocks = _non_indexed('select_blocks')
    deposit = _non_indexed('deposit')
    smooth = _non_indexed('smooth')
    select_icoords = _non_indexed('select_icoords')
    select_fcoords = _non_indexed('select_fcoords')
    select_fwidth = _non_indexed('select_fwidth')
    select_ires = _non_indexed('select_ires')
    select = _non_indexed('select')
    count = _non_indexed('count')
    count_particles = _non_indexed('count_particles')<|MERGE_RESOLUTION|>--- conflicted
+++ resolved
@@ -80,8 +80,6 @@
         self.data_files = old_data_files
         self.overlap_files = old_overlap_files
 
-<<<<<<< HEAD
-=======
     def retrieve_ghost_zones(self, ngz, coarse_ghosts = False):
         gz_oct = self.octree.retrieve_ghost_zones(ngz, coarse_ghosts = coarse_ghosts)
         gz = ParticleContainer(gz_oct.base_region, gz_oct.data_files,
@@ -91,7 +89,6 @@
         gz._octree = gz_oct
         return gz
 
->>>>>>> 3a01e85a
     select_blocks = _non_indexed('select_blocks')
     deposit = _non_indexed('deposit')
     smooth = _non_indexed('smooth')
