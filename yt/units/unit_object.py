"""
A class that represents a unit symbol.


"""

#-----------------------------------------------------------------------------
# Copyright (c) 2013, yt Development Team.
#
# Distributed under the terms of the Modified BSD License.
#
# The full license is in the file COPYING.txt, distributed with this software.
#-----------------------------------------------------------------------------

from yt.extern.six import text_type
from sympy import \
    Expr, Mul, Add, Number, \
    Pow, Symbol, Integer, \
    Float, Basic, Rational, sqrt
from sympy.core.numbers import One
from sympy import sympify, latex, symbols
from sympy.parsing.sympy_parser import \
    parse_expr, auto_number, rationalize
from keyword import iskeyword
from yt.units.dimensions import \
    base_dimensions, temperature, \
    dimensionless, current_mks
from yt.units.unit_lookup_table import \
<<<<<<< HEAD
    unit_prefixes, prefixable_units, cgs_base_units, \
    mks_base_units, latex_prefixes, yt_base_units
=======
    latex_symbol_lut, unit_prefixes, \
    prefixable_units, cgs_base_units, \
    mks_base_units, latex_prefixes, yt_base_units, \
    unit_aliases, prefix_aliases
>>>>>>> 757da3e0
from yt.units.unit_registry import UnitRegistry
from yt.utilities.exceptions import YTUnitsNotReducible

import copy
import string
import token

class UnitParseError(Exception):
    pass

class InvalidUnitOperation(Exception):
    pass

default_unit_registry = UnitRegistry()

sympy_one = sympify(1)

global_dict = {
    'Symbol': Symbol,
    'Integer': Integer,
    'Float': Float,
    'Rational': Rational,
    'sqrt': sqrt
}

def auto_positive_symbol(tokens, local_dict, global_dict):
    """
    Inserts calls to ``Symbol`` for undefined variables.
    Passes in positive=True as a keyword argument.
    Adapted from sympy.sympy.parsing.sympy_parser.auto_symbol
    """
    result = []
    prevTok = (None, None)

    tokens.append((None, None))  # so zip traverses all tokens
    for tok, nextTok in zip(tokens, tokens[1:]):
        tokNum, tokVal = tok
        nextTokNum, nextTokVal = nextTok
        if tokNum == token.NAME:
            name = tokVal

            if (name in ['True', 'False', 'None']
                or iskeyword(name)
                or name in local_dict
                # Don't convert attribute access
                or (prevTok[0] == token.OP and prevTok[1] == '.')
                # Don't convert keyword arguments
                or (prevTok[0] == token.OP and prevTok[1] in ('(', ',')
                    and nextTokNum == token.OP and nextTokVal == '=')):
                result.append((token.NAME, name))
                continue
            elif name in global_dict:
                obj = global_dict[name]
                if isinstance(obj, (Basic, type)) or callable(obj):
                    result.append((token.NAME, name))
                    continue

            result.extend([
                (token.NAME, 'Symbol'),
                (token.OP, '('),
                (token.NAME, repr(str(name))),
                (token.OP, ','),
                (token.NAME, 'positive'),
                (token.OP, '='),
                (token.NAME, 'True'),
                (token.OP, ')'),
            ])
        else:
            result.append((tokNum, tokVal))

        prevTok = (tokNum, tokVal)

    return result

def get_latex_representation(expr, registry):
    symbol_table = {}
    for ex in expr.free_symbols:
        symbol_table[ex] = registry.lut[str(ex)][3]
    latex_repr = latex(expr, symbol_names=symbol_table, mul_symbol="dot",
                       fold_frac_powers=True, fold_short_frac=True)
    if latex_repr == '1':
        return ''
    else:
        return latex_repr

unit_text_transform = (auto_positive_symbol, rationalize, auto_number)

class Unit(Expr):
    """
    A symbolic unit, using sympy functionality. We only add "dimensions" so
    that sympy understands relations between different units.

    """

    # Set some assumptions for sympy.
    is_positive = True    # make sqrt(m**2) --> m
    is_commutative = True
    is_number = False

    # Extra attributes
    __slots__ = ["expr", "is_atomic", "base_value", "base_offset", "dimensions",
                 "registry", "latex_repr"]

    def __new__(cls, unit_expr=sympy_one, base_value=None, base_offset=0.0,
                dimensions=None, registry=None, latex_repr=None, **assumptions):
        """
        Create a new unit. May be an atomic unit (like a gram) or combinations
        of atomic units (like g / cm**3).

        Parameters
        ----------
        unit_expr : Unit object, sympy.core.expr.Expr object, or str
            The symbolic unit expression.
        base_value : float
            The unit's value in yt's base units.
        base_offset : float
            The offset necessary to normalize temperature units to a common
            zero point.
        dimensions : sympy.core.expr.Expr
            A sympy expression representing the dimensionality of this unit.
            It must contain only mass, length, time, temperature and angle
            symbols.
        registry : UnitRegistry object
            The unit registry we use to interpret unit symbols.
        latex_repr : string
            A string to render the unit as LaTeX

        Additional keyword arguments are passed as assumptions to the Sympy Expr
        initializer

        """
        # Simplest case. If user passes a Unit object, just use the expr.
        unit_key = None
        if isinstance(unit_expr, (str, bytes, text_type)):
            if isinstance(unit_expr, bytes):
                unit_expr = unit_expr.decode("utf-8")

            if registry and unit_expr in registry.unit_objs:
                return registry.unit_objs[unit_expr]
            else:
                unit_key = unit_expr
                if not unit_expr:
                    # Bug catch...
                    # if unit_expr is an empty string, parse_expr fails hard...
                    unit_expr = "1"
                unit_expr = parse_expr(unit_expr, global_dict=global_dict,
                                       transformations=unit_text_transform)
        elif isinstance(unit_expr, Unit):
            # grab the unit object's sympy expression.
            unit_expr = unit_expr.expr
        # Make sure we have an Expr at this point.
        if not isinstance(unit_expr, Expr):
            raise UnitParseError("Unit representation must be a string or " \
                                 "sympy Expr. %s has type %s." \
                                 % (unit_expr, type(unit_expr)))

        if unit_expr == sympy_one and dimensions is None:
            dimensions = dimensionless

        if registry is None:
            # Caller did not set the registry, so use the default.
            registry = default_unit_registry

        # done with argument checking...

        # see if the unit is atomic.
        is_atomic = False
        if isinstance(unit_expr, Symbol):
            is_atomic = True

        #
        # check base_value and dimensions
        #

        if base_value is not None:
            # check that base_value is a float or can be converted to one
            try:
                base_value = float(base_value)
            except ValueError:
                raise UnitParseError("Could not use base_value as a float. " \
                                     "base_value is '%s' (type %s)." \
                                     % (base_value, type(base_value)) )

            # check that dimensions is valid
            if dimensions is not None:
                validate_dimensions(dimensions)
            if latex_repr is None:
                latex_repr = r"\rm{" + str(unit_expr).replace('_', '\ ') + "}"
        else:
            # lookup the unit symbols
            unit_data = _get_unit_data_from_expr(unit_expr, registry.lut)
            base_value = unit_data[0]
            dimensions = unit_data[1]
            if len(unit_data) > 2:
                base_offset = unit_data[2]
                latex_repr = unit_data[3]
            else:
                base_offset = 0.0
                latex_repr = get_latex_representation(unit_expr, registry)

        # Create obj with superclass construct.
        obj = Expr.__new__(cls, **assumptions)

        # Attach attributes to obj.
        obj.expr = unit_expr
        obj.is_atomic = is_atomic
        obj.base_value = base_value
        obj.base_offset = base_offset
        obj.dimensions = dimensions
        obj.latex_repr = latex_repr
        obj.registry = registry

        if unit_key is not None:
            registry.unit_objs[unit_key] = obj

        # Return `obj` so __init__ can handle it.

        return obj

    ### Some sympy conventions
    def __getnewargs__(self):
        return (self.expr, self.is_atomic, self.base_value, self.dimensions,
                self.registry)

    def __hash__(self):
        return super(Unit, self).__hash__()

    def _hashable_content(self):
        return (self.expr, self.is_atomic, self.base_value, self.dimensions,
                self.registry)
    ### end sympy conventions

    def __repr__(self):
        if self.expr == sympy_one:
            return "(dimensionless)"
        # @todo: don't use dunder method?
        return self.expr.__repr__()

    def __str__(self):
        if self.expr == sympy_one:
            return "dimensionless"
        # @todo: don't use dunder method?
        return self.expr.__str__()

    # for sympy.printing
    def _sympystr(self, *args):
        return str(self.expr)

    #
    # Start unit operations
    #

    def __mul__(self, u):
        """ Multiply Unit with u (Unit object). """
        if not isinstance(u, Unit):
            raise InvalidUnitOperation("Tried to multiply a Unit object with "
                                       "'%s' (type %s). This behavior is "
                                       "undefined." % (u, type(u)))

        base_offset = 0.0
        if self.base_offset or u.base_offset:
            if u.dimensions is temperature and self.is_dimensionless:
                base_offset = u.base_offset
            elif self.dimensions is temperature and u.is_dimensionless:
                base_offset = self.base_offset
            else:
                raise InvalidUnitOperation("Quantities with units of Fahrenheit "
                                           "and Celsius cannot be multiplied.")

        return Unit(self.expr * u.expr,
                    base_value=(self.base_value * u.base_value),
                    base_offset=base_offset,
                    dimensions=(self.dimensions * u.dimensions),
                    registry=self.registry)

    def __div__(self, u):
        """ Divide Unit by u (Unit object). """
        if not isinstance(u, Unit):
            raise InvalidUnitOperation("Tried to divide a Unit object by '%s' "
                                       "(type %s). This behavior is "
                                       "undefined." % (u, type(u)))

        base_offset = 0.0
        if self.base_offset or u.base_offset:
            if u.dimensions is temperature and self.is_dimensionless:
                base_offset = u.base_offset
            elif self.dimensions is temperature and u.is_dimensionless:
                base_offset = self.base_offset
            else:
                raise InvalidUnitOperation("Quantities with units of Farhenheit "
                                           "and Celsius cannot be multiplied.")

        return Unit(self.expr / u.expr,
                    base_value=(self.base_value / u.base_value),
                    base_offset=base_offset,
                    dimensions=(self.dimensions / u.dimensions),
                    registry=self.registry)

    __truediv__ = __div__

    def __pow__(self, p):
        """ Take Unit to power p (float). """
        try:
            p = Rational(str(p)).limit_denominator()
        except ValueError:
            raise InvalidUnitOperation("Tried to take a Unit object to the " \
                                       "power '%s' (type %s). Failed to cast " \
                                       "it to a float." % (p, type(p)) )

        return Unit(self.expr**p, base_value=(self.base_value**p),
                    dimensions=(self.dimensions**p),
                    registry=self.registry)

    def __eq__(self, u):
        """ Test unit equality. """
        if not isinstance(u, Unit):
            return False
        return \
          (self.base_value == u.base_value and self.dimensions == u.dimensions)

    def __ne__(self, u):
        """ Test unit inequality. """
        if not isinstance(u, Unit):
            return True
        return \
          (self.base_value != u.base_value or self.dimensions != u.dimensions)

    def copy(self):
        return copy.deepcopy(self)

    def __deepcopy__(self, memodict=None):
        if memodict is None:
            memodict = {}
        expr = str(self.expr)
        base_value = copy.deepcopy(self.base_value)
        base_offset = copy.deepcopy(self.base_offset)
        dimensions = copy.deepcopy(self.dimensions)
        lut = copy.deepcopy(self.registry.lut)
        registry = UnitRegistry(lut=lut)
        return Unit(expr, base_value, base_offset, dimensions, registry)

    #
    # End unit operations
    #

    def same_dimensions_as(self, other_unit):
        """ Test if dimensions are the same. """
        return (self.dimensions / other_unit.dimensions) == sympy_one

    @property
    def is_dimensionless(self):
        return self.dimensions == sympy_one

    @property
    def is_code_unit(self):
        for atom in self.expr.atoms():
            if str(atom).startswith("code") or atom.is_Number:
                pass
            else:
                return False
        return True

    def _get_system_unit_string(self, base_units):
        # The dimensions of a unit object is the product of the base dimensions.
        # Use sympy to factor the dimensions into base CGS unit symbols.
        units = []
        my_dims = self.dimensions.expand()
        for dim in base_units:
            unit_string = base_units[dim]
            power_string = "**(%s)" % my_dims.as_coeff_exponent(dim)[1]
            units.append("".join([unit_string, power_string]))
        return " * ".join(units)

    def get_base_equivalent(self):
        """
        Create and return dimensionally-equivalent base units.
        """
        units_string = self._get_system_unit_string(yt_base_units)
        return Unit(units_string, base_value=1.0,
                    dimensions=self.dimensions, registry=self.registry)
    
    def get_cgs_equivalent(self):
        """
        Create and return dimensionally-equivalent cgs units.
        """
        if current_mks in self.dimensions.free_symbols:
            raise YTUnitsNotReducible(self, "cgs")
        units_string = self._get_system_unit_string(cgs_base_units)
        return Unit(units_string, base_value=1.0,
                    dimensions=self.dimensions, registry=self.registry)

    def get_mks_equivalent(self):
        """
        Create and return dimensionally-equivalent mks units.
        """
        units_string = self._get_system_unit_string(mks_base_units)
        base_value = get_conversion_factor(self, self.get_base_equivalent())[0]
        base_value /= get_conversion_factor(self, Unit(units_string))[0]
        return Unit(units_string, base_value=base_value,
                    dimensions=self.dimensions, registry=self.registry)

    def get_conversion_factor(self, other_units):
        return get_conversion_factor(self, other_units)

    def latex_representation(self):
        return self.latex_repr

#
# Unit manipulation functions
#

def get_conversion_factor(old_units, new_units):
    """
    Get the conversion factor between two units of equivalent dimensions. This
    is the number you multiply data by to convert from values in `old_units` to
    values in `new_units`.

    Parameters
    ----------
    old_units: str or Unit object
        The current units.
    new_units : str or Unit object
        The units we want.

    Returns
    -------
    conversion_factor : float
        `old_units / new_units`
    offset : float or None
        Offset between the old unit and new unit.

    """
    ratio = old_units.base_value / new_units.base_value
    if old_units.base_offset == 0 and new_units.base_offset == 0:
        return (ratio, None)
    else:
        if old_units.dimensions is temperature:
            return ratio, ratio*old_units.base_offset - new_units.base_offset
        else:
            raise InvalidUnitOperation(
                "Fahrenheit and Celsius are not absolute temperature scales "
                "and cannot be used in compound unit symbols.")

#
# Helper functions
#

def _get_unit_data_from_expr(unit_expr, unit_symbol_lut):
    """
    Grabs the total base_value and dimensions from a valid unit expression.

    Parameters
    ----------
    unit_expr: Unit object, or sympy Expr object
        The expression containing unit symbols.
    unit_symbol_lut: dict
        Provides the unit data for each valid unit symbol.

    """
    # The simplest case first
    if isinstance(unit_expr, Unit):
        return (unit_expr.base_value, unit_expr.dimensions)

    # Now for the sympy possibilities
    if isinstance(unit_expr, Symbol):
        return _lookup_unit_symbol(str(unit_expr), unit_symbol_lut)

    if isinstance(unit_expr, Number):
        return (float(unit_expr), sympy_one)

    if isinstance(unit_expr, Pow):
        unit_data = _get_unit_data_from_expr(unit_expr.args[0], unit_symbol_lut)
        power = unit_expr.args[1]
        if isinstance(power, Symbol):
            raise UnitParseError("Invalid unit expression '%s'." % unit_expr)
        conv = float(unit_data[0]**power)
        unit = unit_data[1]**power
        return (conv, unit)

    if isinstance(unit_expr, Mul):
        base_value = 1.0
        dimensions = 1
        for expr in unit_expr.args:
            unit_data = _get_unit_data_from_expr(expr, unit_symbol_lut)
            base_value *= unit_data[0]
            dimensions *= unit_data[1]

        return (float(base_value), dimensions)

    raise UnitParseError("Cannot parse for unit data from '%s'. Please supply" \
                         " an expression of only Unit, Symbol, Pow, and Mul" \
                         "objects." % str(unit_expr))


def _lookup_unit_symbol(symbol_str, unit_symbol_lut):
    """
    Searches for the unit data tuple corresponding to the given symbol.

    Parameters
    ----------
    symbol_str : str
        The unit symbol to look up.
    unit_symbol_lut : dict
        Dictionary with symbols as keys and unit data tuples as values.

    """
    if symbol_str in unit_symbol_lut:
        # lookup successful, return the tuple directly
        return unit_symbol_lut[symbol_str]

    if symbol_str in unit_aliases:
        # this is an alias for another unit, return its associated tuple
        return unit_symbol_lut[unit_aliases[symbol_str]]

    # could still be a known symbol with a prefix
    possible_prefix = None
    for prefix in prefix_aliases:
        if symbol_str.startswith(prefix):
            possible_prefix = prefix_aliases[prefix]
            symbol_start = len(prefix)
            break
    if possible_prefix is None:
        possible_prefix = symbol_str[0]
        symbol_start = 1
    if possible_prefix in unit_prefixes:
        # the first character could be a prefix, check the rest of the symbol
<<<<<<< HEAD
        symbol_wo_prefix = symbol_str[1:]

        unit_is_si_prefixable = (symbol_wo_prefix in unit_symbol_lut and
                                 symbol_wo_prefix in prefixable_units)

        if unit_is_si_prefixable is True:
=======
        symbol_wo_prefix = symbol_str[symbol_start:]
        if symbol_wo_prefix in unit_aliases:
            symbol_wo_prefix = unit_aliases[symbol_wo_prefix]
        if symbol_wo_prefix in unit_symbol_lut and symbol_wo_prefix in prefixable_units:
>>>>>>> 757da3e0
            # lookup successful, it's a symbol with a prefix
            unit_data = unit_symbol_lut[symbol_wo_prefix]
            prefix_value = unit_prefixes[possible_prefix]

            if possible_prefix in latex_prefixes:
                latex_repr = symbol_str.replace(
                    possible_prefix, '{'+latex_prefixes[possible_prefix]+'}')
            else:
                # Need to add some special handling for comoving units
                # this is fine for now, but it wouldn't work for a general
                # unit that has an arbitrary LaTeX representation
                if symbol_wo_prefix != 'cm' and symbol_wo_prefix.endswith('cm'):
                    sub_symbol_wo_prefix = symbol_wo_prefix[:-2]
                    sub_symbol_str = symbol_str[:-2]
                else:
                    sub_symbol_wo_prefix = symbol_wo_prefix
                    sub_symbol_str = symbol_str
                latex_repr = unit_data[3].replace(
                    '{' + sub_symbol_wo_prefix + '}', '{' + sub_symbol_str + '}')

            # Leave offset and dimensions the same, but adjust scale factor and
            # LaTeX representation
            ret = (unit_data[0] * prefix_value, unit_data[1], unit_data[2],
                   latex_repr)

            unit_symbol_lut[symbol_str] = ret

            return ret

    # no dice
    raise UnitParseError("Could not find unit symbol '%s' in the table of "
                         "known symbols." % symbol_str)

def validate_dimensions(dimensions):
    if isinstance(dimensions, Mul):
        for dim in dimensions.args:
            validate_dimensions(dim)
    elif isinstance(dimensions, Symbol):
        if dimensions not in base_dimensions:
            raise UnitParseError("Dimensionality expression contains an "
                                 "unknown symbol '%s'." % dimensions)
    elif isinstance(dimensions, Pow):
        if not isinstance(dimensions.args[1], Number):
            raise UnitParseError("Dimensionality expression '%s' contains a "
                                 "unit symbol as a power." % dimensions)
    elif isinstance(dimensions, (Add, Number)):
        if not isinstance(dimensions, One):
            raise UnitParseError("Only dimensions that are instances of Pow, "
                                 "Mul, or symbols in the base dimensions are "
                                 "allowed.  Got dimensions '%s'" % dimensions)
    elif not isinstance(dimensions, Basic):
        raise UnitParseError("Bad dimensionality expression '%s'." % dimensions)<|MERGE_RESOLUTION|>--- conflicted
+++ resolved
@@ -26,15 +26,9 @@
     base_dimensions, temperature, \
     dimensionless, current_mks
 from yt.units.unit_lookup_table import \
-<<<<<<< HEAD
     unit_prefixes, prefixable_units, cgs_base_units, \
-    mks_base_units, latex_prefixes, yt_base_units
-=======
-    latex_symbol_lut, unit_prefixes, \
-    prefixable_units, cgs_base_units, \
     mks_base_units, latex_prefixes, yt_base_units, \
     unit_aliases, prefix_aliases
->>>>>>> 757da3e0
 from yt.units.unit_registry import UnitRegistry
 from yt.utilities.exceptions import YTUnitsNotReducible
 
@@ -561,19 +555,14 @@
         symbol_start = 1
     if possible_prefix in unit_prefixes:
         # the first character could be a prefix, check the rest of the symbol
-<<<<<<< HEAD
-        symbol_wo_prefix = symbol_str[1:]
-
-        unit_is_si_prefixable = (symbol_wo_prefix in unit_symbol_lut and
-                                 symbol_wo_prefix in prefixable_units)
-
-        if unit_is_si_prefixable is True:
-=======
         symbol_wo_prefix = symbol_str[symbol_start:]
         if symbol_wo_prefix in unit_aliases:
             symbol_wo_prefix = unit_aliases[symbol_wo_prefix]
-        if symbol_wo_prefix in unit_symbol_lut and symbol_wo_prefix in prefixable_units:
->>>>>>> 757da3e0
+
+        unit_is_si_prefixable = (symbol_wo_prefix in unit_symbol_lut and
+                                 symbol_wo_prefix in prefixable_units)
+
+        if unit_is_si_prefixable is True:
             # lookup successful, it's a symbol with a prefix
             unit_data = unit_symbol_lut[symbol_wo_prefix]
             prefix_value = unit_prefixes[possible_prefix]
