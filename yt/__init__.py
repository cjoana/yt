--- conflicted
+++ resolved
@@ -144,14 +144,9 @@
     ProjectionPlot, OffAxisProjectionPlot, \
     show_colormaps, ProfilePlot, PhasePlot
 
-<<<<<<< HEAD
 #from yt.visualization.volume_rendering.api import \
-#    off_axis_projection
-=======
-from yt.visualization.volume_rendering.api import \
-    off_axis_projection, ColorTransferFunction, \
-    TransferFunctionHelper
->>>>>>> be298906
+#    off_axis_projection, ColorTransferFunction, \
+#    TransferFunctionHelper
 
 from yt.utilities.parallel_tools.parallel_analysis_interface import \
     parallel_objects, enable_parallelism
