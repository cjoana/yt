--- conflicted
+++ resolved
@@ -18,182 +18,5 @@
 from yt.frontends.gadget.io import \
     IOHandlerGadgetHDF5
 
-<<<<<<< HEAD
-from yt.utilities.io_handler import \
-    BaseIOHandler
-from yt.utilities.lib.geometry_utils import \
-    compute_morton
-
-from .definitions import \
-    ghdf5_ptypes
-
-CHUNKSIZE = 10000000
-
-def _get_h5_handle(fn):
-    try:
-        f = h5py.File(fn, "r")
-    except IOError:
-        print("ERROR OPENING %s" % (fn))
-        if os.path.exists(fn):
-            print("FILENAME EXISTS")
-        else:
-            print("FILENAME DOES NOT EXIST")
-        raise
-    return f
-
-class IOHandlerOWLS(BaseIOHandler):
-    _dataset_type = "OWLS"
-    _vector_fields = ("Coordinates", "Velocity", "Velocities")
-    _known_ptypes = ghdf5_ptypes
-    _var_mass = None
-    _element_names = ('Hydrogen', 'Helium', 'Carbon', 'Nitrogen', 'Oxygen',
-                       'Neon', 'Magnesium', 'Silicon', 'Iron' )
-
-
-    @property
-    def var_mass(self):
-        if self._var_mass is None:
-            vm = []
-            for i, v in enumerate(self.ds["Massarr"]):
-                if v == 0:
-                    vm.append(self._known_ptypes[i])
-            self._var_mass = tuple(vm)
-        return self._var_mass
-
-    def _read_fluid_selection(self, chunks, selector, fields, size):
-        raise NotImplementedError
-
-    def _read_particle_coords(self, chunks, ptf):
-        # This will read chunks and yield the results.
-        chunks = list(chunks)
-        data_files = set([])
-        for chunk in chunks:
-            for obj in chunk.objs:
-                data_files.update(obj.data_files)
-        for data_file in sorted(data_files, key=lambda x: x.filename):
-            f = _get_h5_handle(data_file.filename)
-            # This double-reads
-            for ptype, field_list in sorted(ptf.items()):
-                if data_file.total_particles[ptype] == 0:
-                    continue
-                x = f["/%s/Coordinates" % ptype][:,0].astype("float64")
-                y = f["/%s/Coordinates" % ptype][:,1].astype("float64")
-                z = f["/%s/Coordinates" % ptype][:,2].astype("float64")
-                yield ptype, (x, y, z)
-            f.close()
-
-    def _read_particle_fields(self, chunks, ptf, selector):
-        # Now we have all the sizes, and we can allocate
-        data_files = set([])
-        for chunk in chunks:
-            for obj in chunk.objs:
-                data_files.update(obj.data_files)
-        for data_file in sorted(data_files, key=lambda x: x.filename):
-            f = _get_h5_handle(data_file.filename)
-            for ptype, field_list in sorted(ptf.items()):
-                if data_file.total_particles[ptype] == 0:
-                    continue
-                g = f["/%s" % ptype]
-                coords = g["Coordinates"][:].astype("float64")
-                mask = selector.select_points(
-                            coords[:,0], coords[:,1], coords[:,2], 0.0)
-                del coords
-                if mask is None: continue
-                for field in field_list:
-
-                    if field in ("Mass", "Masses") and \
-                        ptype not in self.var_mass:
-                        data = np.empty(mask.sum(), dtype="float64")
-                        ind = self._known_ptypes.index(ptype)
-                        data[:] = self.ds["Massarr"][ind]
-
-                    elif field in self._element_names:
-                        rfield = 'ElementAbundance/' + field
-                        data = g[rfield][:][mask,...]
-                    elif field.startswith("Metallicity_"):
-                        col = int(field.rsplit("_", 1)[-1])
-                        data = g["Metallicity"][:,col][mask]
-                    elif field.startswith("Chemistry_"):
-                        col = int(field.rsplit("_", 1)[-1])
-                        data = g["ChemistryAbundances"][:,col][mask]
-                    else:
-                        data = g[field][:][mask,...]
-
-                    yield (ptype, field), data
-            f.close()
-
-    def _yield_coordinates(self, data_file):
-        f = _get_h5_handle(data_file.filename)
-        pcount = f["/Header"].attrs["NumPart_ThisFile"][:].sum()
-        for key in f.keys():
-            if not key.startswith("PartType"): continue
-            if "Coordinates" not in f[key]: continue
-            ds = f[key]["Coordinates"]
-            dt = ds.dtype.newbyteorder("N") # Native
-            pos = np.empty(ds.shape, dtype=dt)
-            pos[:] = ds
-            yield pos
-        f.close()
-
-    def _count_particles(self, data_file):
-        f = _get_h5_handle(data_file.filename)
-        pcount = f["/Header"].attrs["NumPart_ThisFile"][:]
-        f.close()
-        npart = dict(("PartType%s" % (i), v) for i, v in enumerate(pcount))
-        return npart
-
-
-    def _identify_fields(self, data_file):
-        f = _get_h5_handle(data_file.filename)
-        fields = []
-        cname = self.ds._particle_coordinates_name  # Coordinates
-        mname = self.ds._particle_mass_name  # Mass
-
-        # loop over all keys in OWLS hdf5 file
-        #--------------------------------------------------
-        for key in f.keys():
-
-            # only want particle data
-            #--------------------------------------
-            if not key.startswith("PartType"): continue
-
-            # particle data group
-            #--------------------------------------
-            g = f[key]
-            if cname not in g: continue
-
-            # note str => not unicode!
-
-            #ptype = int(key[8:])
-            ptype = str(key)
-            if ptype not in self.var_mass:
-                fields.append((ptype, mname))
-
-            # loop over all keys in PartTypeX group
-            #----------------------------------------
-            for k in g.keys():
-
-                if k == 'ElementAbundance':
-                    gp = g[k]
-                    for j in gp.keys():
-                        kk = j
-                        fields.append((ptype, str(kk)))
-                elif k == 'Metallicity' and len(g[k].shape) > 1:
-                    # Vector of metallicity
-                    for i in range(g[k].shape[1]):
-                        fields.append((ptype, "Metallicity_%02i" % i))
-                elif k == "ChemistryAbundances" and len(g[k].shape)>1:
-                    for i in range(g[k].shape[1]):
-                        fields.append((ptype, "Chemistry_%03i" % i))
-                else:
-                    kk = k
-                    if not hasattr(g[kk], "shape"): continue
-                    fields.append((ptype, str(kk)))
-
-
-        f.close()
-        return fields, {}
-=======
 class IOHandlerOWLS(IOHandlerGadgetHDF5):
-    _dataset_type = "OWLS"
->>>>>>> bcd44287
+    _dataset_type = "OWLS"