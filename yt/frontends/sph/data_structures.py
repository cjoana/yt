--- conflicted
+++ resolved
@@ -45,14 +45,10 @@
 from yt.utilities.definitions import \
     mpc_conversion, sec_conversion
 from yt.utilities.physical_constants import \
-<<<<<<< HEAD
-    G
-from yt.utilities.cosmology import Cosmology
-=======
+    G, \
     gravitational_constant_cgs, \
     km_per_pc
-import yt.utilities.physical_constants as pcons
->>>>>>> 565f1f28
+from yt.utilities.cosmology import Cosmology
 from .fields import \
     OWLSFieldInfo, \
     KnownOWLSFields, \
@@ -390,18 +386,11 @@
 
     def __init__(self, filename, data_style="tipsy",
                  root_dimensions = 64, endian = ">",
-<<<<<<< HEAD
                  field_dtypes = None,
                  domain_left_edge = None,
                  domain_right_edge = None,
                  unit_base = None,
                  cosmology_parameters = None):
-=======
-                 box_size = None, hubble_constant = None,
-                 field_dtypes = None,
-                 domain_left_edge = None,
-                 domain_right_edge = None):
->>>>>>> 565f1f28
         self.endian = endian
         self._root_dimensions = root_dimensions
         # Set up the template for domain files
@@ -419,11 +408,8 @@
         if field_dtypes is None: field_dtypes = {}
         self._field_dtypes = field_dtypes
 
-<<<<<<< HEAD
         self._unit_base = unit_base or {}
         self._cosmology_parameters = cosmology_parameters
-=======
->>>>>>> 565f1f28
         super(TipsyStaticOutput, self).__init__(filename, data_style)
 
     def __repr__(self):
