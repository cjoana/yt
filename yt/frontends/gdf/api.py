"""
API for yt.frontends.chombo

Author: Matthew Turk <matthewturk@gmail.com>
Affiliation: UCSD
Author: J.S. Oishi <jsoishi@gmail.com>
Affiliation: KIPAC/SLAC/Stanford
Author: Britton Smith <brittonsmith@gmail.com>
Affiliation: MSU
Homepage: http://yt.Chombotools.org/
License:
  Copyright (C) 2010-2011 Matthew Turk.  All Rights Reserved.

  This file is part of yt.

  yt is free software; you can redistribute it and/or modify
  it under the terms of the GNU General Public License as published by
  the Free Software Foundation; either version 3 of the License, or
  (at your option) any later version.

  This program is distributed in the hope that it will be useful,
  but WITHOUT ANY WARRANTY; without even the implied warranty of
  MERCHANTABILITY or FITNESS FOR A PARTICULAR PURPOSE.  See the
  GNU General Public License for more details.

  You should have received a copy of the GNU General Public License
  along with this program.  If not, see <http://www.gnu.org/licenses/>.

"""

from .data_structures import \
      GDFGrid, \
      GDFHierarchy, \
      GDFStaticOutput

from .fields import \
<<<<<<< HEAD
      ChomboFieldInfo, \
      add_chombo_field
=======
      GDFFieldContainer, \
      GDFFieldInfo, \
      add_gdf_field
>>>>>>> 500ca8f1

from .io import \
      IOHandlerGDFHDF5
<|MERGE_RESOLUTION|>--- conflicted
+++ resolved
@@ -34,14 +34,9 @@
       GDFStaticOutput
 
 from .fields import \
-<<<<<<< HEAD
-      ChomboFieldInfo, \
-      add_chombo_field
-=======
       GDFFieldContainer, \
       GDFFieldInfo, \
       add_gdf_field
->>>>>>> 500ca8f1
 
 from .io import \
       IOHandlerGDFHDF5
