--- conflicted
+++ resolved
@@ -110,15 +110,11 @@
                  ptype_spec = "default",
                  long_ids = False,
                  units_override=None,
-<<<<<<< HEAD
                  header_offset = 0,
-                 unit_system="cgs"):
-=======
                  unit_system="cgs",
                  use_dark_factor = False,
                  w_0 = -1.0,
                  w_a = 0.0):
->>>>>>> 276bee03
         if self._instantiated: return
         self._header_spec = self._setup_binary_spec(
             header_spec, gadget_header_specs)
