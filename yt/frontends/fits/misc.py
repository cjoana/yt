"""
Miscellaneous FITS routines
"""

#-----------------------------------------------------------------------------
# Copyright (c) 2013, yt Development Team.
#
# Distributed under the terms of the Modified BSD License.
#
# The full license is in the file COPYING.txt, distributed with this software.
#-----------------------------------------------------------------------------

import numpy as np
from yt.fields.api import add_field
from yt.fields.derived_field import ValidateSpatial
<<<<<<< HEAD
from yt.funcs import mylog
from yt.utilities.on_demand_imports import _astropy
=======
from yt.funcs import mylog, get_image_suffix
from yt.visualization._mpl_imports import FigureCanvasAgg
import os
>>>>>>> c4af6202

def _make_counts(emin, emax):
    def _counts(field, data):
        e = data["event_energy"].in_units("keV")
        mask = np.logical_and(e >= emin, e < emax)
        x = data["event_x"][mask]
        y = data["event_y"][mask]
        z = np.ones(x.shape)
        pos = np.array([x,y,z]).transpose()
        img = data.deposit(pos, method="count")
        if data.has_field_parameter("sigma"):
            sigma = data.get_field_parameter("sigma")
        else:
            sigma = None
        if sigma is not None and sigma > 0.0:
            kern = _astropy.conv.Gaussian2DKernel(stddev=sigma)
            img[:,:,0] = _astropy.conv.convolve(img[:,:,0], kern)
        return data.pf.arr(img, "counts/pixel")
    return _counts

def setup_counts_fields(ds, ebounds, ftype="gas"):
    r"""
    Create deposited image fields from X-ray count data in energy bands.

    Parameters
    ----------
    ds : Dataset
        The FITS events file dataset to add the counts fields to.
    ebounds : list of tuples
        A list of tuples, one for each field, with (emin, emax) as the
        energy bounds for the image.

    Examples
    --------
    >>> ds = yt.load("evt.fits")
    >>> ebounds = [(0.1,2.0),(2.0,3.0)]
    >>> setup_counts_fields(ds, ebounds)
    """
    for (emin, emax) in ebounds:
        cfunc = _make_counts(emin, emax)
        fname = "counts_%s-%s" % (emin, emax)
        mylog.info("Creating counts field %s." % fname)
<<<<<<< HEAD
        ds.add_field((ftype,fname), function=cfunc,
                     units="counts/pixel",
                     validators = [ValidateSpatial()],
                     display_name="Counts (%s-%s keV)" % (emin, emax))
=======
        add_field(("gas",fname), function=cfunc,
                  units="counts/pixel",
                  validators = [ValidateSpatial()],
                  display_name="Counts (%s-%s keV)" % (emin, emax))

def ds9_region(ds, reg, obj=None):
    import pyregion
    r = pyregion.open(reg)
    reg_name = reg.split(".")[0]
    nx = ds.domain_dimensions[ds.lon_axis]
    ny = ds.domain_dimensions[ds.lat_axis]
    mask = r.get_mask(header=ds.wcs_2d.to_header(),
                      shape=[nx,ny])
    def _reg_field(field, data):
        i = data["x"].ndarray_view().astype("int")-1
        j = data["y"].ndarray_view().astype("int")-1
        new_mask = mask[i,j]
        ret = data["zeros"].copy()
        ret[new_mask] = 1.
        return ret
    ds.index
    ds.field_info.add_field(("gas",reg_name), function=_reg_field)
    if obj is None:
        obj = ds.all_data()
    return obj.cut_region(["obj['%s'] > 0" % (reg_name)])

plot_method_list = ["set_width","set_font","pan","set_font_size"
                    "set_center","set_figure_size","set_window_size"]

def plot_method_generator(pwwcs, method):
    def _method(*args, **kwargs):
        getattr(pwwcs.pw, method)(*args, **kwargs)
        pwwcs._setup_plots()
    setattr(pwwcs, method, _method)

class PlotWindowWCS(object):
    r"""
    Use the wcsaxes library to plot celestial coordinates on the axes of a
    on-axis PlotWindow plot. See http://wcsaxes.readthedocs.org for details.

    Parameters
    ----------
    pw : on-axis PlotWindow instance
        The PlotWindow instance to add celestial axes to.
    """
    def __init__(self, pw):
        from wcsaxes import WCSAxes
        if pw.oblique:
            raise NotImplementedError("WCS axes are not implemented for oblique plots.")
        if not hasattr(pw.pf, "wcs_2d"):
            raise NotImplementedError("WCS axes are not implemented for this dataset.")
        if pw.data_source.axis != pw.pf.vel_axis:
            raise NotImplementedError("WCS axes are not implemented for this axis.")
        self.pf = pw.pf
        self.pw = pw
        self.plots = {}
        self.wcs_axes = []
        for f in pw.plots:
            rect = pw.plots[f]._get_best_layout()[1]
            fig = pw.plots[f].figure
            ax = WCSAxes(fig, rect, wcs=pw.pf.wcs_2d, frameon=False)
            fig.add_axes(ax)
            self.wcs_axes.append(ax)
        self._setup_plots()
        for plot_method in plot_method_list:
            plot_method_generator(self, plot_method)

    def _setup_plots(self):
        pw = self.pw
        for f, ax in zip(pw.plots, self.wcs_axes):
            wcs = ax.wcs.wcs
            pw.plots[f].axes.get_xaxis().set_visible(False)
            pw.plots[f].axes.get_yaxis().set_visible(False)
            xax = pw.pf.coordinates.x_axis[pw.data_source.axis]
            yax = pw.pf.coordinates.y_axis[pw.data_source.axis]
            xlabel = "%s (%s)" % (wcs.ctype[xax].split("-")[0],
                                  wcs.cunit[xax])
            ylabel = "%s (%s)" % (wcs.ctype[yax].split("-")[0],
                                  wcs.cunit[yax])
            fp = pw._font_properties
            ax.coords[0].set_axislabel(xlabel, fontproperties=fp)
            ax.coords[1].set_axislabel(ylabel, fontproperties=fp)
            ax.set_xlim(pw.xlim[0].value, pw.xlim[1].value)
            ax.set_ylim(pw.ylim[0].value, pw.ylim[1].value)
            ax.coords[0].ticklabels.set_fontproperties(fp)
            ax.coords[1].ticklabels.set_fontproperties(fp)
            self.plots[f] = pw.plots[f]
        self.pw = pw
        self.pf = self.pw.pf

    def refresh(self):
        self._setup_plots(self)

    def keys(self):
        return self.plots.keys()

    def values(self):
        return self.plots.values()

    def items(self):
        return self.plots.items()

    def __getitem__(self, key):
        for k in self.keys():
            if k[1] == key:
                return self.plots[k]

    def show(self):
        from IPython.core.display import display
        for k, v in sorted(self.plots.iteritems()):
            canvas = FigureCanvasAgg(v.figure)
            display(v.figure)

    def save(self, name=None, mpl_kwargs=None):
        if mpl_kwargs is None:
            mpl_kwargs = {}
        mpl_kwargs["bbox_inches"] = "tight"
        self.pw.save(name=name, mpl_kwargs=mpl_kwargs)
>>>>>>> c4af6202
<|MERGE_RESOLUTION|>--- conflicted
+++ resolved
@@ -11,16 +11,11 @@
 #-----------------------------------------------------------------------------
 
 import numpy as np
-from yt.fields.api import add_field
 from yt.fields.derived_field import ValidateSpatial
-<<<<<<< HEAD
-from yt.funcs import mylog
 from yt.utilities.on_demand_imports import _astropy
-=======
 from yt.funcs import mylog, get_image_suffix
 from yt.visualization._mpl_imports import FigureCanvasAgg
 import os
->>>>>>> c4af6202
 
 def _make_counts(emin, emax):
     def _counts(field, data):
@@ -63,16 +58,10 @@
         cfunc = _make_counts(emin, emax)
         fname = "counts_%s-%s" % (emin, emax)
         mylog.info("Creating counts field %s." % fname)
-<<<<<<< HEAD
         ds.add_field((ftype,fname), function=cfunc,
                      units="counts/pixel",
                      validators = [ValidateSpatial()],
                      display_name="Counts (%s-%s keV)" % (emin, emax))
-=======
-        add_field(("gas",fname), function=cfunc,
-                  units="counts/pixel",
-                  validators = [ValidateSpatial()],
-                  display_name="Counts (%s-%s keV)" % (emin, emax))
 
 def ds9_region(ds, reg, obj=None):
     import pyregion
@@ -89,8 +78,7 @@
         ret = data["zeros"].copy()
         ret[new_mask] = 1.
         return ret
-    ds.index
-    ds.field_info.add_field(("gas",reg_name), function=_reg_field)
+    ds.add_field(("gas",reg_name), function=_reg_field)
     if obj is None:
         obj = ds.all_data()
     return obj.cut_region(["obj['%s'] > 0" % (reg_name)])
@@ -186,5 +174,4 @@
         if mpl_kwargs is None:
             mpl_kwargs = {}
         mpl_kwargs["bbox_inches"] = "tight"
-        self.pw.save(name=name, mpl_kwargs=mpl_kwargs)
->>>>>>> c4af6202
+        self.pw.save(name=name, mpl_kwargs=mpl_kwargs)